<div align="center">
  <img width=30% src="https://raw.githubusercontent.com/ServiceNow/SyGra/refs/heads/main/docs/resources/images/sygra_logo.png">

  <h1>SyGra: Graph-oriented Synthetic data generation Pipeline</h1>

<a href="https://pypi.org/project/sygra/">
    <img src="https://img.shields.io/pypi/v/sygra.svg?logo=pypi&color=orange"/></a>
<a href="https://github.com/ServiceNow/SyGra/actions/workflows/ci.yml">
    <img alt="CI" src="https://github.com/ServiceNow/SyGra/actions/workflows/ci.yml/badge.svg"/></a>
<a href="https://github.com/ServiceNow/SyGra/releases">
    <img alt="Releases" src="https://img.shields.io/github/v/release/ServiceNow/SyGra?logo=bookstack&logoColor=white"/></a>
<a href="https://servicenow.github.io/SyGra">
    <img alt="Documentation" src="https://img.shields.io/badge/MkDocs-Documentation-green.svg"/></a>
<a href="http://arxiv.org/abs/2508.15432">
    <img src="https://img.shields.io/badge/arXiv-2508.15432-B31B1B.svg" alt="arXiv"></a>
<a href="LICENSE">
    <img alt="Licence" src="https://img.shields.io/badge/License-Apache%202.0-blue.svg"/></a>

<br>
<br>
<br>
</div>


Framework to easily generate complex synthetic data pipelines by visualizing and configuring the pipeline as a
computational graph. [LangGraph](https://python.langchain.com/docs/langgraph/) is used as the underlying graph
configuration/execution library. Refer
to [LangGraph examples](https://github.com/langchain-ai/langgraph/tree/main/examples) to get a sense of the different
kinds of computational graph which can be configured.
<br>
<br>

## Introduction

SyGra Framework is created to generate synthetic data. As it is a complex process to define the flow, this design simplifies the synthetic data generation process. SyGra platform will support the following:
- Defining the seed data configuration
- Define a task, which involves graph node configuration, flow between nodes and conditions between the node
- Define the output location to dump the generated data

Seed data can be pulled from various data source, few examples are Huggingface, File system, ServiceNow Instance. Once the seed data is loaded, SyGra platform allows datagen users to write any data processing using the data transformation module. When the data is ready, users can define the data flow with various types of nodes. A node can also be a subgraph defined in another yaml file.

Each node can be defined with preprocessing, post processing, and LLM prompt with model parameters. Prompts can use seed data as python template keys.  
Edges define the flow between nodes, which can be conditional or non-conditional, with support for parallel and one-to-many flows.

At the end, generated data is collected in the graph state for a specific record, processed further to generate the final dictionary to be written to the configured data sink.

![SygraFramework](https://raw.githubusercontent.com/ServiceNow/SyGra/refs/heads/main/docs/resources/images/sygra_architecture.png)

---

# Installation

Pick how you want to use **SyGra**:

<div align="center">

<a href="https://servicenow.github.io/SyGra/installation/">
  <img src="https://img.shields.io/badge/Use%20as-Framework-4F46E5?style=for-the-badge" alt="Install as Framework">
</a>
&nbsp;&nbsp;
<a href="https://servicenow.github.io/SyGra/library/sygra_library/">
  <img src="https://img.shields.io/badge/Use%20as-Library-10B981?style=for-the-badge" alt="Install as Library">
</a>

</div>

### Which one should I choose?
- **Framework** → Run end-to-end pipelines from YAML graphs + CLI tooling and project scaffolding.
  (Start here: **[`Installation`](https://servicenow.github.io/SyGra/installation/)**)

- **Library** → Import SyGra in your own Python app/notebook; call APIs directly.
  (Start here: **[`SyGra Library`](https://servicenow.github.io/SyGra/library/sygra_library/)**)

![Note](https://img.shields.io/badge/Note-important-yellow)  
> Before running the commands below, make sure to add your model configuration in `config/models.yaml` and set environment variables for credentials and chat templates as described in the [Model Configuration](https://servicenow.github.io/SyGra/getting_started/model_configuration/) docs.

<details>
  <summary><strong>TL;DR – Framework Setup</strong></summary>

See full steps in <a href="https://servicenow.github.io/SyGra/installation/">Installation</a>.

```bash
git clone git@github.com:ServiceNow/SyGra.git

cd SyGra
uv run python main.py --task examples.glaive_code_assistant --num_records=1
```
</details>

<details>
  <summary><strong>TL;DR – Library Setup</strong></summary>

See full steps in <a href="https://servicenow.github.io/SyGra/library/sygra_library/">Sygra Library</a>.

```bash
pip install sygra  
```

```python
import sygra

workflow = sygra.Workflow("tasks/examples/glaive_code_assistant")
workflow.run(num_records=1)
```
</details>

### Quick Start
> To get started with SyGra, please refer to some **[Example Tasks](https://github.com/ServiceNow/SyGra/tree/main/tasks/examples)** or **[SyGra Documentation](https://servicenow.github.io/SyGra/)**

---

<<<<<<< HEAD

## Components
The SyGra architecture is composed of multiple components. The following diagrams illustrate the four primary components and their associated modules.

### Data Handler
Data handler is used for reading and writing the data. Currently, it supports following handlers:
 - File handler with various file types like JSON, JSONL, CSV, Parquet, Folder with supported type.
 - Huggingface handler: When reading data from huggingface, it can read the whole dataset and process, or it can stream chunk of data.
 - ServiceNow Handler to connect a ServiceNow instance : Currently it reads or writes into a single table per dataset configuration.

The graph configuration supports source and sink configuration, which can be a single configuration or a list. When it is a list of dataset configuration, it allows merging the dataset as column based and row based. Access the dataset keys or columns with alias prefix in the prompt, and finally write into various output dataset in a single flow.

<kbd> ![DataHandler](https://raw.githubusercontent.com/ServiceNow/SyGra/refs/heads/main/docs/resources/images/component_data_handler.png) </kbd>

### Graph Node Module
This module is responsible for building various kind of nodes like LLM node, Multi-LLM node, Lambda node, Agent node etc.
Each node is defined for various task, for example multi-llm node is used to load-balance the data among various inference point running same model.

<kbd> ![Nodes](https://raw.githubusercontent.com/ServiceNow/SyGra/refs/heads/main/docs/resources/images/component_nodes.png) </kbd>

### Graph Edge Connection
Once node are built, we can connect them with simple edge or conditional edge.
Conditional edge uses python code to decide the path. Conditional edge helps implimenting if-else flow as well as loops in the graph.

<kbd> ![Edges](https://raw.githubusercontent.com/ServiceNow/SyGra/refs/heads/main/docs/resources/images/component_edges.png) </kbd>

### Model clients
SyGra doesn't support inference within the framework, but it supports various clients, which helps connecting with different kind of servers.
For example, openai client is being supported by Huggingface TGI, vLLM server and Azure services. However, model configuration does not allow to change clients, but it can be configured in models code.

<kbd> ![ModelClient](https://raw.githubusercontent.com/ServiceNow/SyGra/refs/heads/main/docs/resources/images/component_model_client.png) </kbd>

####  Integration with [LiteLLM](https://github.com/BerriAI/litellm)
SyGra now integrates with LiteLLM—unlocking more flexibility, expanded model compatibility, and seamless end-to-end integrations.
=======
>>>>>>> 70a1e841
## Task Components

SyGra supports extendability and ease of implementation—most tasks are defined as graph configuration YAML files. Each task consists of two major components: a graph configuration and Python code to define conditions and processors.
YAML contains various parts:

- **Data configuration** : Configure file or huggingface as source and sink for the task.
- **Data transformation** : Configuration to transform the data into the format it can be used in the graph.
- **Node configuration** : Configure nodes and corresponding properties, preprocessor and post processor.
- **Edge configuration** : Connect the nodes configured above with or without conditions.
- **Output configuration** : Configuration for data tranformation before writing the data into sink.

A node is defined by the node module, supporting types like LLM call, multiple LLM call, lambda node, and sampler node.  

LLM-based nodes require a model configured in `models.yaml` and runtime parameters. Sampler nodes pick random samples from static YAML lists. For custom node types, you can implement new nodes in the platform.

As of now, LLM inference is supported for TGI, vLLM, OpenAI, Azure, Azure OpenAI, Ollama and Triton compatible servers. Model deployment is external and configured in `models.yaml`.

<!-- ![SygraComponents](https://raw.githubusercontent.com/ServiceNow/SyGra/refs/heads/main/docs/resources/images/sygra_usecase2framework.png) -->


## Contact

To contact us, please send us an [email](mailto:sygra_team@servicenow.com)!

## License

The package is licensed by ServiceNow, Inc. under the Apache 2.0 license. See [LICENSE](LICENSE) for more details.

## Questions?

Ask SyGra's [DeepWiki](https://deepwiki.com/ServiceNow/SyGra) </br>
Open an [issue](https://github.com/ServiceNow/SyGra/issues) or start a [discussion](https://github.com/ServiceNow/SyGra/discussions)! Contributions are welcome.<|MERGE_RESOLUTION|>--- conflicted
+++ resolved
@@ -109,53 +109,18 @@
 
 ---
 
-<<<<<<< HEAD
-
-## Components
-The SyGra architecture is composed of multiple components. The following diagrams illustrate the four primary components and their associated modules.
-
-### Data Handler
-Data handler is used for reading and writing the data. Currently, it supports following handlers:
- - File handler with various file types like JSON, JSONL, CSV, Parquet, Folder with supported type.
- - Huggingface handler: When reading data from huggingface, it can read the whole dataset and process, or it can stream chunk of data.
- - ServiceNow Handler to connect a ServiceNow instance : Currently it reads or writes into a single table per dataset configuration.
-
-The graph configuration supports source and sink configuration, which can be a single configuration or a list. When it is a list of dataset configuration, it allows merging the dataset as column based and row based. Access the dataset keys or columns with alias prefix in the prompt, and finally write into various output dataset in a single flow.
-
-<kbd> ![DataHandler](https://raw.githubusercontent.com/ServiceNow/SyGra/refs/heads/main/docs/resources/images/component_data_handler.png) </kbd>
-
-### Graph Node Module
-This module is responsible for building various kind of nodes like LLM node, Multi-LLM node, Lambda node, Agent node etc.
-Each node is defined for various task, for example multi-llm node is used to load-balance the data among various inference point running same model.
-
-<kbd> ![Nodes](https://raw.githubusercontent.com/ServiceNow/SyGra/refs/heads/main/docs/resources/images/component_nodes.png) </kbd>
-
-### Graph Edge Connection
-Once node are built, we can connect them with simple edge or conditional edge.
-Conditional edge uses python code to decide the path. Conditional edge helps implimenting if-else flow as well as loops in the graph.
-
-<kbd> ![Edges](https://raw.githubusercontent.com/ServiceNow/SyGra/refs/heads/main/docs/resources/images/component_edges.png) </kbd>
-
-### Model clients
-SyGra doesn't support inference within the framework, but it supports various clients, which helps connecting with different kind of servers.
-For example, openai client is being supported by Huggingface TGI, vLLM server and Azure services. However, model configuration does not allow to change clients, but it can be configured in models code.
-
-<kbd> ![ModelClient](https://raw.githubusercontent.com/ServiceNow/SyGra/refs/heads/main/docs/resources/images/component_model_client.png) </kbd>
-
-####  Integration with [LiteLLM](https://github.com/BerriAI/litellm)
-SyGra now integrates with LiteLLM—unlocking more flexibility, expanded model compatibility, and seamless end-to-end integrations.
-=======
->>>>>>> 70a1e841
 ## Task Components
 
 SyGra supports extendability and ease of implementation—most tasks are defined as graph configuration YAML files. Each task consists of two major components: a graph configuration and Python code to define conditions and processors.
 YAML contains various parts:
 
-- **Data configuration** : Configure file or huggingface as source and sink for the task.
+- **Data configuration** : Configure file or huggingface or ServiceNow instance as source and sink for the task. 
 - **Data transformation** : Configuration to transform the data into the format it can be used in the graph.
 - **Node configuration** : Configure nodes and corresponding properties, preprocessor and post processor.
 - **Edge configuration** : Connect the nodes configured above with or without conditions.
 - **Output configuration** : Configuration for data tranformation before writing the data into sink.
+
+The data configuration supports source and sink configuration, which can be a single configuration or a list. When it is a list of dataset configuration, it allows merging the dataset as column based and row based. Access the dataset keys or columns with alias prefix in the prompt, and finally write into various output dataset in a single flow.
 
 A node is defined by the node module, supporting types like LLM call, multiple LLM call, lambda node, and sampler node.  
 
