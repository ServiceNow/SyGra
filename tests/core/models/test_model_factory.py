--- conflicted
+++ resolved
@@ -185,11 +185,7 @@
             ModelFactory.create_model(model_config)
             mock_init.assert_called_once()
 
-<<<<<<< HEAD
-    @patch("grasp.utils.utils.load_model_config")
-    @patch("grasp.utils.utils.validate_required_keys")
-=======
-    @patch('utils.utils.load_model_config')
+    @patch("grasp.utils.utils.load_model_config")
     def test_create_model_triton(self, mock_load_model_config):
         """Test create_model with Triton model type"""
         mock_load_model_config.return_value = {
@@ -207,9 +203,8 @@
             ModelFactory.create_model(model_config)
             mock_init.assert_called_once()
 
-    @patch("utils.utils.load_model_config")
-    @patch("utils.utils.validate_required_keys")
->>>>>>> c1f165d5
+    @patch("grasp.utils.utils.load_model_config")
+    @patch("grasp.utils.utils.validate_required_keys")
     def test_create_model_langgraph_vllm(self, mock_validate, mock_load_model_config):
         """Test create_model with VLLM model type for langgraph backend"""
         mock_load_model_config.return_value = {
