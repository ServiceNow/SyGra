--- conflicted
+++ resolved
@@ -6,14 +6,7 @@
 # Add the parent directory to sys.path to import the necessary modules
 sys.path.append(str(Path(__file__).parent.parent.parent.parent.parent))
 
-<<<<<<< HEAD
 from grasp.core.models.client.client_factory import ClientFactory, ModelType
-from grasp.core.models.client.openai_client import OpenAIClient
-from grasp.core.models.client.openai_azure_client import OpenAIAzureClient
-from mistralai_azure import MistralAzure
-=======
-from core.models.client.client_factory import ClientFactory, ModelType
->>>>>>> c1f165d5
 
 
 class TestClientFactory(unittest.TestCase):
@@ -797,10 +790,7 @@
         )
         self.assertEqual(result, {"headers": {}, "timeout": 120})
 
-<<<<<<< HEAD
-    @patch("grasp.core.models.client.client_factory.ClientFactory._create_mistral_client")
-=======
-    @patch("core.models.client.client_factory.ClientFactory._create_http_client")
+    @patch("grasp.core.models.client.client_factory.ClientFactory._create_http_client")
     def test_create_client_triton(self, mock_create_http):
         """Test create_client with Triton model type"""
         mock_create_http.return_value = {"headers": {}, "timeout": 120}
@@ -819,8 +809,7 @@
         )
         self.assertEqual(result, {"headers": {}, "timeout": 120})
 
-    @patch("core.models.client.client_factory.ClientFactory._create_mistral_client")
->>>>>>> c1f165d5
+    @patch("grasp.core.models.client.client_factory.ClientFactory._create_mistral_client")
     def test_create_client_mistralai(self, mock_create_mistral):
         """Test create_client with MistralAI model type"""
         mock_create_mistral.return_value = MagicMock()
