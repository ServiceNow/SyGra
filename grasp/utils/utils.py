import ast
import importlib
import json
import os
import re
import threading
from pathlib import Path
from typing import Any, Union, Iterator
from typing import Callable

import yaml
from datasets import IterableDataset
from langchain_core.messages import HumanMessage, AIMessage, AnyMessage, SystemMessage
from langchain_core.prompts.chat import (
    HumanMessagePromptTemplate,
    AIMessagePromptTemplate,
    SystemMessagePromptTemplate,
    BaseMessagePromptTemplate,
)
from typing_extensions import deprecated

from grasp.core.dataset.dataset_config import DataSourceConfig
from grasp.core.dataset.file_handler import FileHandler
from grasp.core.dataset.huggingface_handler import HuggingFaceHandler
from grasp.data_mapper.helper import JSONEncoder
from grasp.logger.logger_config import logger
from grasp.utils import constants


def load_model_config() -> Any:
    """
    Load model configurations from both models.yaml and environment variables.

    The function:
    1. Loads base model configurations from models.yaml
    2. Loads sensitive data (URL and auth token/API key) from environment variables
    3. Combines them, with environment variables taking precedence for sensitive fields

    Environment variable naming convention:
    - GRASP_{MODEL_NAME}_URL: URL for the model (can be a single URL or a pipe-separated list of URLs)
      For multiple URLs, separate them with the LIST_SEPARATOR (|)
      Example: "http://url1.com|http://url2.com|http://url3.com"
    - GRASP_{MODEL_NAME}_TOKEN: Authentication token or API key for the model

    Returns:
        Dict containing combined model configurations
    """
    from grasp.utils.dotenv import load_dotenv

    # Load environment variables from .env file
    load_dotenv(dotenv_path=".env", override=True)

    # Load base configurations from models.yaml
    base_configs = load_yaml_file(constants.MODEL_CONFIG_YAML)

    # For each model, look for corresponding environment variables
    for model_name, config in base_configs.items():
        # Convert model name to uppercase for environment variable lookup
        env_prefix = f"GRASP_{get_env_name(model_name)}"

        # Look for URL in environment variables
        if url := os.environ.get(f"{env_prefix}_URL"):
            # Check if it contains the list separator (indicating a list of URLs)
            if constants.LIST_SEPARATOR in url:
                # Split by the separator and filter out any empty strings
                url_list = [u for u in url.split(constants.LIST_SEPARATOR) if u]
                config["url"] = url_list
            else:
                # It's a single URL string
                config["url"] = url

        # Look for auth token/API key in environment variables
        if token := os.environ.get(f"{env_prefix}_TOKEN"):
            # Determine whether to use auth_token or api_key based on model_type
            model_type = config.get("model_type", "").lower()

            # OpenAI models use api_key, others use auth_token
            if model_type == "azure_openai":
                config["api_key"] = token
            else:
                config["auth_token"] = token

    return base_configs

def get_updated_model_config(model_config: dict) -> dict:
    """
    Updates a model config dictionary with default values from the grasp config file.

    Args:
        model_config: Dictionary containing model configuration parameters

    Returns:
        Updated dictionary containing model configuration parameters
    """
    config = load_yaml_file(constants.GRASP_CONFIG)
    default_model_config = config.get("model_config", {})
    if "ssl_verify" not in model_config:
        model_config["ssl_verify"] = default_model_config.get("ssl_verify", True)
    if "ssl_cert" not in model_config:
        ssl_cert = default_model_config.get("ssl_cert", None)
        ssl_cert = ssl_cert if ssl_cert and ssl_cert != "None" else None
        model_config["ssl_cert"] = ssl_cert
    return model_config


def get_payload(inference_server: str, key="default") -> Any:
    """Get the payload for the specific inference server using the key.

    JSON format:
    triton -> default/api_based_key -> payload_json/test_payload/response_key
    tgi -> None
    vllm -> None

    Args:
        inference_server: inference server type, as of now we support
            only triton, may extend in future
        key: value to fetch for this payload key, this key defines
            input/output/test payload for an api

    Returns:
        json containing keys payload_json, test_payload, response_key in
        triton flow this returns None if inference type is not defined
        in the configuration file like tgi or vllm
    """
    payload_cfg = {}
    if Path(constants.PAYLOAD_CFG_FILE).exists():
        payload_cfg.update(load_json_file(constants.PAYLOAD_CFG_FILE))
    # get inference server specific config, it can be None for tgi and vllm for now
    inference_server_cfg = payload_cfg.get(inference_server)

    # return the value, if not found return default for a valid inference server(triton), else return none
    return inference_server_cfg.get(key, inference_server_cfg.get("default")) if inference_server_cfg else None

def get_env_name(name):
    """
    Returns the name normalized for environment variable usage:
    - All whitespace sequences replaced with a single underscore
    - Result is uppercased
    """
    return re.sub(r"\s+", "_", name).upper()


def load_yaml_file(filepath: str) -> Any:
    with open(filepath) as f:
        return yaml.safe_load(f)


def load_json_file(filepath: str) -> Any:
    with open(filepath) as f:
        return json.load(f)


def load_jsonl_file(filepath: str) -> Any:
    with open(filepath, "r") as f:
        lines = f.readlines()
    return [json.loads(line) for line in lines]


def extract_and_load_json(text: str) -> Any:
    object = None
    try:
        # extract JSON from surrounded text
        text = re.findall(r"[\[\n\r\s]*{.+}[\n\r\s\]]*", text, re.DOTALL)[0]
        # load JSON with ' or " by using ast because it's more robust and doesn't affect values
        object = ast.literal_eval(text)
    except Exception as e:
        pass
    return object


def load_json(text) -> Any:
    object = None
    try:
        object = json.loads(text)
    except Exception as e:
        pass
    return object


def append_to_json_file(filepath: str, data: list[dict]):
    existing_data = []
    if os.path.exists(filepath):
        with open(filepath, "r") as f:
            existing_data = json.load(f)
    existing_data.extend(data)
    with open(filepath, "w") as outfile:
        json.dump(
            existing_data,
            outfile,
            indent=4,
            ensure_ascii=False,
            cls=JSONEncoder,
        )


def append_to_jsonl_file(filepath: str, data: list[dict]):
    with open(filepath, "a") as outfile:
        for entry in data:
            json.dump(
                entry,
                outfile,
                ensure_ascii=False,
                cls=JSONEncoder,
            )
            outfile.write("\n")


def save_json_file(filepath: str, data: list[dict]):
    with open(filepath, "w") as outfile:
        json.dump(
            data,
            outfile,
            indent=4,
            ensure_ascii=False,
            cls=JSONEncoder,
        )


def save_jsonl_file(filepath: str, data: list[dict]):
    with open(filepath, "w") as outfile:
        for entry in data:
            json.dump(
                entry,
                outfile,
                ensure_ascii=False,
                cls=JSONEncoder,
            )
            outfile.write("\n")


def delete_file(filepath: str):
    if os.path.exists(filepath):
        os.remove(filepath)


<<<<<<< HEAD
def _normalize_task_path(task: str) -> str:
    """
    Helper function to normalize task paths.

    Handles both module-style paths and filesystem paths correctly:
    - Module paths: Convert dots to path separators
    - Filesystem paths: Use as-is
    """
    # Check if task is already a filesystem path
    if os.sep in task or (os.altsep and os.altsep in task) or os.path.isabs(task):
        # This is a filesystem path - use it directly
        return task
    else:
        # This is a module-style dotted path - convert dots to path separators
        return task.replace(".", os.sep)


@deprecated("Use get_file_in_task_dir instead")
=======
>>>>>>> 93c3131b
def get_file_in_task_dir(task: str, file: str):
    task_dir = _normalize_task_path(task)
    return os.path.join(task_dir, file)


def get_file_in_dir(dot_walk_path: str, file: str):
    dir_path = "/".join(dot_walk_path.split("."))
    return f"{constants.ROOT_DIR}/{dir_path}/{file}"

def get_dot_walk_path(path: str):
    return ".".join(path.split("/"))


def validate_required_keys(
    required_keys: list[str],
    config: dict,
    config_name: str,
):
    missing_keys = [key for key in required_keys if key not in config]
    if missing_keys:
        raise ValueError(
            f"Required keys {missing_keys} are missing in {config_name} configuration"
        )


def get_func_from_str(func_str: str) -> Callable:
    assert not func_str.startswith(".")
    objects = func_str.split(".")
    module = ".".join(objects[:-1])
    method_name = objects[-1]
    obj = getattr(importlib.import_module(module), method_name)
    return obj


def flatten_dict(d, parent_key="", sep="_"):
    items = {}
    for k, v in d.items():
        new_key = f"{parent_key}{sep}{k}" if parent_key else k
        if isinstance(v, dict):
            items.update(flatten_dict(v, new_key, sep=sep))
        else:
            items[new_key] = v
    return items


def deep_update(target: dict, src: dict):
    """
    Recursively update target with src, merging nested dictionaries.

    Args:
        target: The dictionary to update
        src: The dictionary with values to update from

    Examples:
        >>> deep_update({"a": 1, "b": {"c": 2}}, {"b": {"d": 3}})
        {'a': 1, 'b': {'c': 2, 'd': 3}}
    """
    for key, val in src.items():
        if key in target and isinstance(target[key], dict) and isinstance(val, dict):
            # both sides are dicts → recursively merge
            deep_update(target[key], val)
        else:
            # otherwise overwrite or insert
            target[key] = val


def convert_messages_from_chat_format_to_langchain(
    messages: list[dict],
) -> list[BaseMessagePromptTemplate]:
    langchain_messages = []
    for message in messages:
        role, content = message["role"], message["content"]
        if role == "user":
            langchain_messages.append(HumanMessagePromptTemplate.from_template(content))
        elif role == "assistant":
            langchain_messages.append(AIMessagePromptTemplate.from_template(content))
        elif role == "system":
            langchain_messages.append(
                SystemMessagePromptTemplate.from_template(content)
            )
    return langchain_messages


def convert_messages_from_config_to_chat_format(
    messages: list[dict],
) -> list[dict]:
    chat_messages = []
    for message in messages:
        # There will be only key-value pair in the message
        role = next(iter(message))
        chat_messages.append({"role": role, "content": message[role]})
    return chat_messages


def convert_messages_from_langchain_to_chat_format(
    messages: list[AnyMessage],
) -> list[dict]:
    chat_messages = []
    for message in messages:
        if isinstance(message, HumanMessage):
            chat_messages.append({"role": "user", "content": message.content})
        elif isinstance(message, AIMessage):
            chat_messages.append({"role": "assistant", "content": message.content})
        elif isinstance(message, SystemMessage):
            chat_messages.append({"role": "system", "content": message.content})
    return chat_messages


def extract_pattern(string: str, pattern: str) -> list[str]:
    """
    Extract content matching a given pattern.

    Args:
        string (str): The input string to search.
        pattern (str): The regex pattern to match content.

    Returns:
        list[str]: A list of content matching the pattern, excluding empty matches.
    """
    matches = re.findall(pattern, string)
    return [match for match in matches if match]


def get_models_used(task: str):
    """
    Get model config which are being used in this task
    """
    task = _normalize_task_path(task)
    # Use load_model_config instead of directly loading models.yaml
    all_model_config = load_model_config()
    grasp_yaml = load_yaml_file(os.path.join(task, "graph_config.yaml"))
    nodes = grasp_yaml.get("graph_config", {}).get("nodes", {})
    models_used = set()
    for k, n in nodes.items():
        node_type = n.get("node_type")
        node_state = n.get("node_state")
        if node_state and node_state == "idle":
            continue
        if node_type == "multi_llm":
            models = n.get("models", [])
            for key, model_config in models.items():
                name = model_config.get("name")
                models_used.add(name)
        elif node_type == "llm" or node_type == "agent":
            model = n.get("model")
            name = model.get("name")
            models_used.add(name)
    used_model_config = {}
    for model in models_used:
        used_model_config[model] = all_model_config.get(model)

    return used_model_config


def get_graph_factory(backend: str):
    if backend == "langgraph":
        from grasp.core.graph.langgraph.langgraph_factory import LangGraphFactory

        return LangGraphFactory()
    else:
        raise ValueError(f"{backend} is not a supported backend.")


def get_graph_properties(task_name: str = None) -> dict:
    task = task_name or current_task
    if not task:
        logger.error("Current task name is not initialized.")
        return {}

    formatted_task_name = _normalize_task_path(task)
    path = os.path.join(f"{formatted_task_name}/graph_config.yaml")
    yaml_config = load_yaml_file(path)
    return yaml_config.get("graph_config", {}).get("graph_properties", {})


def get_graph_property(key: str, default_value: Any, task_name: str = None) -> Any:
    """
    Get the graph property value
    If task_name is None, returns the property value from current task
    """
    props = get_graph_properties(task_name)
    return props.get(key, default_value)


def get_dataset(datasrc: dict) -> Union[list[dict], Iterator]:
    """
    Get dataset from HuggingFace dataset or Disk based on yaml configuration(dict).
    """
    ds_type = datasrc.get("type")
    datasrc = DataSourceConfig.from_dict(datasrc)
    if ds_type == "hf":
        hf = HuggingFaceHandler(datasrc)
        dataset = hf.read()
    elif ds_type == "disk":
        fh = FileHandler(datasrc)
        dataset = fh.read()
    else:
        raise ValueError(f"{ds_type} is not supported.")
    return dataset


# Fetch next record from the data source, also maintain sequential call to keep the moving pointer
# this is used in weighted sampler, to read a column values from datasource dynamically in a sequence

# sampler_cache stores the dataset and pointer to read next record
# key is the datasource dictionary in string format to make it unique
# {key: (dataset, pointer)}
sampler_cache = {}
cache_lock = threading.Lock()


def fetch_next_record(datasrc: dict, column: str):
    key = str(datasrc)
    with cache_lock:
        if key in sampler_cache:
            dataset, pointer = sampler_cache[key]
            # during resume, we store only pointer not dataset object
            if dataset is None:
                logger.info(f"Loading dataset again for resume function: {datasrc}")
                dataset = get_dataset(datasrc)
            # read the record
            logger.info(f"Reading {pointer}th index record for sampler.")
            if isinstance(dataset, IterableDataset):
                # NOTE: Avoid using stream in sampler, it will be slow
                index = 0
                for data in dataset:
                    if pointer == index:
                        record = data.get(column)
                        break
                    index += 1
            else:
                # if pointer reached the end, reset to start
                # this is only for full dataset or disk based, cant check with stream
                if pointer >= len(dataset):
                    logger.info(f"Index {pointer} is out of range, resetting to 0.")
                    pointer = 0
                record = dataset[pointer][column]
            # point to next record
            pointer = pointer + 1
        else:
            dataset = get_dataset(datasrc)

            # read first record
            if isinstance(dataset, IterableDataset):
                for data in dataset:
                    record = data.get(column)
                    break
            else:
                record = dataset[0][column]
            # store next record pointer
            pointer = 1
            logger.info("Reading first record(index=0) for sampler.")
        # save the dataset and updated next pointer
        sampler_cache[key] = (dataset, pointer)
    # task is complete, unlock the threads and return
    return record


def get_class_from(cpath: str) -> Any:
    """
    Get the class from the given path.
    If the class is not found in the internal module, it will try to import from the original path.

    Args:
        cpath (str): The path to the class in the format 'module.submodule.ClassName'.
    Returns:
        Any: The class object.
    """
    internal = "internal." + cpath
    try:
        class_name = getattr(
            importlib.import_module(".".join(internal.split(".")[:-1])),
            internal.split(".")[-1],
        )
    except ModuleNotFoundError:
        class_name = getattr(
            importlib.import_module(".".join(cpath.split(".")[:-1])),
            cpath.split(".")[-1],
        )
    return class_name


# backend factory object : singleton
# delayed backend factory initialization to avoid circular imports
_backend_factory = None
_current_task = None


def get_backend_factory():
    """
    Get backend factory instance, creating it if necessary.
    This delays the import to avoid circular dependency issues.
    """
    global _backend_factory
    if _backend_factory is None:
        _backend_factory = get_graph_factory(constants.BACKEND)
    return _backend_factory


class BackendFactoryProxy:
    """
    Proxy object that behaves like the original backend_factory
    but delays initialization to avoid circular imports.
    """

    def __getattr__(self, name):
        return getattr(get_backend_factory(), name)

    def __call__(self, *args, **kwargs):
        return get_backend_factory()(*args, **kwargs)


# Create the proxy instance
backend_factory = BackendFactoryProxy()

# store the current task to access it later to fetch properties
current_task = None<|MERGE_RESOLUTION|>--- conflicted
+++ resolved
@@ -232,8 +232,6 @@
     if os.path.exists(filepath):
         os.remove(filepath)
 
-
-<<<<<<< HEAD
 def _normalize_task_path(task: str) -> str:
     """
     Helper function to normalize task paths.
@@ -250,10 +248,6 @@
         # This is a module-style dotted path - convert dots to path separators
         return task.replace(".", os.sep)
 
-
-@deprecated("Use get_file_in_task_dir instead")
-=======
->>>>>>> 93c3131b
 def get_file_in_task_dir(task: str, file: str):
     task_dir = _normalize_task_path(task)
     return os.path.join(task_dir, file)
