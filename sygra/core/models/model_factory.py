from typing import Any, Dict, Type

from sygra.core.models.custom_models import (
    CustomAzure,
    CustomMistralAPI,
    CustomOllama,
    CustomOpenAI,
    CustomTGI,
    CustomTriton,
    CustomVLLM,
)
from sygra.core.models.langgraph.openai_chat_model import CustomOpenAIChatModel
from sygra.core.models.langgraph.vllm_chat_model import CustomVLLMChatModel
from sygra.core.models.lite_llm.azure_openai_model import (
    CustomAzureOpenAI as CustomLiteLLMAzureOpenAI,
)
from sygra.core.models.lite_llm.openai_model import CustomOpenAI as CustomLiteLLMOpenAI
from sygra.core.models.lite_llm.vllm_model import CustomVLLM as CustomLiteLLMVLLM
from sygra.logger.logger_config import logger
from sygra.utils import utils
from sygra.utils.constants import (
    MODEL_BACKEND_CUSTOM,
    MODEL_BACKEND_LANGGRAPH,
    MODEL_BACKEND_LITELLM,
)


class ModelFactory:
    """
    Factory class for creating and initializing custom model instances.
    This factory handles the creation of appropriate model types based on configuration,
    with special handling for agent nodes that require models extended from BaseChatModel.
    """

    # Mapping of model types to their respective implementation classes
    MODEL_TYPE_MAP: Dict[str, Dict[str, Type[Any]]] = {
        MODEL_BACKEND_CUSTOM: {
            "vllm": CustomVLLM,
            "mistralai": CustomMistralAPI,
            "tgi": CustomTGI,
            "azure": CustomAzure,
            "openai": CustomOpenAI,
            "azure_openai": CustomOpenAI,
            "ollama": CustomOllama,
            "triton": CustomTriton,
        },
<<<<<<< HEAD
        "litellm": {
=======
        MODEL_BACKEND_LITELLM: {
>>>>>>> 8749ba76
            "openai": CustomLiteLLMOpenAI,
            "azure_openai": CustomLiteLLMAzureOpenAI,
            "vllm": CustomLiteLLMVLLM,
        },
<<<<<<< HEAD
        "langgraph": {
=======
        MODEL_BACKEND_LANGGRAPH: {
>>>>>>> 8749ba76
            "vllm": CustomVLLMChatModel,
            "openai": CustomOpenAIChatModel,
            "azure_openai": CustomOpenAIChatModel,
        },
    }

    @classmethod
<<<<<<< HEAD
    def create_model(cls, model_config: Dict[str, Any], backend: str = "litellm") -> Any:
=======
    def create_model(
        cls, model_config: Dict[str, Any], backend: str = MODEL_BACKEND_LITELLM
    ) -> Any:
>>>>>>> 8749ba76
        """
        Create and return an appropriate model instance based on the provided configuration.

        Args:
            model_config: Dictionary containing model configuration parameters
            backend: The backend to use for model creation

        Returns:
            An instance of a custom model class

        Raises:
            ValueError: If required configuration keys are missing
            NotImplementedError: If the specified model type is not supported
        """
        # Validate required keys
        utils.validate_required_keys(["name"], model_config, "model")

        # Update model config with global settings
        model_config = cls._update_model_config(model_config)

        # Validate model type is present after update
        utils.validate_required_keys(["model_type"], model_config, "model")

        model_type = model_config["model_type"]

        # Override backend if provided in model config
        backend = model_config.get("backend", backend)

        # Resolve model class: prefer requested backend, then fall back to default
        backend_map = cls.MODEL_TYPE_MAP.get(backend, {})
        model_cls = backend_map.get(model_type)

<<<<<<< HEAD
        if model_cls is None and backend == "litellm":
            model_cls = cls.MODEL_TYPE_MAP.get("default", {}).get(model_type)
            if model_cls:
                logger.info(f"Using default backend for model type {model_type}.")

        if model_cls is None:
            logger.error(
                f"No model implementation for {model_type} found for backend {backend} and default."
            )
            raise NotImplementedError(
                f"Model type {model_type} is not implemented for backend {backend} and default"
            )
=======
        if model_cls is None and backend == MODEL_BACKEND_LITELLM:
            model_cls = cls.MODEL_TYPE_MAP.get(MODEL_BACKEND_CUSTOM, {}).get(model_type)
            if model_cls:
                logger.info(f"Using {MODEL_BACKEND_CUSTOM} backend for model type {model_type}.")

        if model_cls is None:
            logger.error(
                f"No model implementation for {model_type} found for backend {backend} and {MODEL_BACKEND_CUSTOM}."
            )
            raise NotImplementedError(
                f"Model type {model_type} is not implemented for backend {backend} and {MODEL_BACKEND_CUSTOM}"
            )
>>>>>>> 8749ba76

        return model_cls(model_config)

    @staticmethod
    def _update_model_config(model_config: Dict[str, Any]) -> Dict[str, Any]:
        """
        Update model configuration with global settings from the model config file.

        Args:
            model_config: Dictionary containing model configuration parameters

        Returns:
            Updated model configuration dictionary
        """
        global_model_configs = utils.load_model_config()
        global_model_config: dict[str, Any] = global_model_configs.get(model_config["name"], {})

        for param, value in model_config.items():
            if not isinstance(value, dict):
                global_model_config[param] = value
            else:
                # If it's a dictionary, update keys which are passed, do not remove other keys
                if param not in global_model_config:
                    global_model_config[param] = {}
                global_model_config[param].update(value)

        return global_model_config

    @classmethod
<<<<<<< HEAD
    def get_model(cls, model_config: Dict[str, Any], backend: str = "litellm") -> Any:
=======
    def get_model(cls, model_config: Dict[str, Any], backend: str = MODEL_BACKEND_LITELLM) -> Any:
>>>>>>> 8749ba76
        """
        Get a model instance wrapped in a Runnable for use in LLM nodes.
        This method returns a Langgraph RunnableLambda instance.

        Args:
            model_config: Dictionary containing model configuration parameters
            backend: The backend to use for model creation

        Returns:
            A Runnable-wrapped model instance
        """
        from langchain_core.runnables import RunnableLambda

        model = cls.create_model(model_config, backend)

        # Wrap the model in a RunnableLambda for compatibility with LangChain
        return RunnableLambda(lambda x: x, afunc=model)<|MERGE_RESOLUTION|>--- conflicted
+++ resolved
@@ -44,20 +44,12 @@
             "ollama": CustomOllama,
             "triton": CustomTriton,
         },
-<<<<<<< HEAD
-        "litellm": {
-=======
         MODEL_BACKEND_LITELLM: {
->>>>>>> 8749ba76
             "openai": CustomLiteLLMOpenAI,
             "azure_openai": CustomLiteLLMAzureOpenAI,
             "vllm": CustomLiteLLMVLLM,
         },
-<<<<<<< HEAD
-        "langgraph": {
-=======
         MODEL_BACKEND_LANGGRAPH: {
->>>>>>> 8749ba76
             "vllm": CustomVLLMChatModel,
             "openai": CustomOpenAIChatModel,
             "azure_openai": CustomOpenAIChatModel,
@@ -65,13 +57,9 @@
     }
 
     @classmethod
-<<<<<<< HEAD
-    def create_model(cls, model_config: Dict[str, Any], backend: str = "litellm") -> Any:
-=======
     def create_model(
         cls, model_config: Dict[str, Any], backend: str = MODEL_BACKEND_LITELLM
     ) -> Any:
->>>>>>> 8749ba76
         """
         Create and return an appropriate model instance based on the provided configuration.
 
@@ -104,20 +92,6 @@
         backend_map = cls.MODEL_TYPE_MAP.get(backend, {})
         model_cls = backend_map.get(model_type)
 
-<<<<<<< HEAD
-        if model_cls is None and backend == "litellm":
-            model_cls = cls.MODEL_TYPE_MAP.get("default", {}).get(model_type)
-            if model_cls:
-                logger.info(f"Using default backend for model type {model_type}.")
-
-        if model_cls is None:
-            logger.error(
-                f"No model implementation for {model_type} found for backend {backend} and default."
-            )
-            raise NotImplementedError(
-                f"Model type {model_type} is not implemented for backend {backend} and default"
-            )
-=======
         if model_cls is None and backend == MODEL_BACKEND_LITELLM:
             model_cls = cls.MODEL_TYPE_MAP.get(MODEL_BACKEND_CUSTOM, {}).get(model_type)
             if model_cls:
@@ -130,7 +104,6 @@
             raise NotImplementedError(
                 f"Model type {model_type} is not implemented for backend {backend} and {MODEL_BACKEND_CUSTOM}"
             )
->>>>>>> 8749ba76
 
         return model_cls(model_config)
 
@@ -160,11 +133,7 @@
         return global_model_config
 
     @classmethod
-<<<<<<< HEAD
-    def get_model(cls, model_config: Dict[str, Any], backend: str = "litellm") -> Any:
-=======
     def get_model(cls, model_config: Dict[str, Any], backend: str = MODEL_BACKEND_LITELLM) -> Any:
->>>>>>> 8749ba76
         """
         Get a model instance wrapped in a Runnable for use in LLM nodes.
         This method returns a Langgraph RunnableLambda instance.
