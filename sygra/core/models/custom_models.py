--- conflicted
+++ resolved
@@ -10,9 +10,6 @@
 import sys
 import time
 from abc import ABC, abstractmethod
-<<<<<<< HEAD
-from typing import Any, DefaultDict, Dict, Optional, Sequence, Tuple, Type, cast
-=======
 from typing import (
     Any,
     DefaultDict,
@@ -22,7 +19,6 @@
     Type,
     cast,
 )
->>>>>>> ac21df94
 
 import openai
 from langchain_core.messages import BaseMessage
@@ -44,14 +40,8 @@
 from sygra.core.models.client.client_factory import ClientFactory
 from sygra.core.models.client.http_client import HttpClient
 from sygra.core.models.client.openai_client import OpenAIClient
-<<<<<<< HEAD
 from sygra.core.models.structured_output.structured_output_config import StructuredOutputConfig
-=======
 from sygra.core.models.model_response import ModelResponse
-from sygra.core.models.structured_output.structured_output_config import (
-    StructuredOutputConfig,
-)
->>>>>>> ac21df94
 from sygra.logger.logger_config import logger
 from sygra.metadata.metadata_integration import track_model_request
 from sygra.utils import utils
@@ -419,13 +409,8 @@
         msg = utils.backend_factory.get_test_message(is_multi_modal=is_multi_modal)
         # build parameters
         model_param = ModelParams(url=url, auth_token=auth_token)
-<<<<<<< HEAD
-        _, status = asyncio.run(self._generate_response(msg, model_param))
-        return int(status)
-=======
         model_response: ModelResponse = asyncio.run(self._generate_response(msg, model_param))
         return model_response.response_code
->>>>>>> ac21df94
 
     def ping(self) -> int:
         """
