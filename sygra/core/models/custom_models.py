from __future__ import annotations

import asyncio
import base64
import collections
import json
import os
import random
import re
import sys
import time
from abc import ABC, abstractmethod
from typing import (
    Any,
    DefaultDict,
    Dict,
    Optional,
    Sequence,
    Type,
    cast,
)

import openai
from langchain_core.messages import BaseMessage
from langchain_core.output_parsers import PydanticOutputParser
from langchain_core.prompt_values import ChatPromptValue
from langchain_core.utils.function_calling import convert_to_openai_tool
from pydantic import BaseModel, ValidationError
from tenacity import (
    AsyncRetrying,
    RetryError,
    retry_if_result,
    stop_after_attempt,
    wait_random_exponential,
)
from transformers import AutoTokenizer

import sygra.utils.constants as constants
from sygra.core.models.client.base_client import BaseClient
from sygra.core.models.client.client_factory import ClientFactory
from sygra.core.models.client.http_client import HttpClient
from sygra.core.models.client.openai_client import OpenAIClient
from sygra.core.models.model_response import ModelResponse
from sygra.core.models.structured_output.structured_output_config import (
    StructuredOutputConfig,
)
from sygra.logger.logger_config import logger
from sygra.utils import utils


class ModelParams:
    def __init__(self, url: str, auth_token: str):
        self.url = url
        self.auth_token = auth_token


class BaseCustomModel(ABC):
    def __init__(self, model_config: dict[str, Any]) -> None:
        utils.validate_required_keys(["name", "parameters"], model_config, "model")
        self.model_config = model_config
        self._structured_output_lock: Optional[asyncio.Lock] = None

        # Initialize structured output configuration
        structured_output_raw = model_config.get("structured_output")
        if structured_output_raw is None:
            self.structured_output_config: Dict[str, Any] = {}
            key_present = False
        else:
            self.structured_output_config = structured_output_raw or {}
            key_present = True

        self.structured_output = StructuredOutputConfig(self.structured_output_config, key_present)

        # sleep before every call - in ms
        self.delay = model_config.get("delay", 100)
        # max_wait for 8 attempts = 2^(8-1) = 128 secs
        self.retry_attempts = model_config.get("retry_attempts", 8)
        self.generation_params: dict[Any, Any] = model_config.get("parameters") or {}
        self.chat_template_params: dict[Any, Any] = model_config.get("chat_template_params") or {}
        self.hf_chat_template_model_id = model_config.get("hf_chat_template_model_id")
        if self.hf_chat_template_model_id:
            self.tokenizer = AutoTokenizer.from_pretrained(
                self.hf_chat_template_model_id, token=os.environ.get(constants.HF_TOKEN)
            )
            if model_config.get("modify_tokenizer", False):
                self._set_chat_template()
        self.model_stats: Dict[str, Any] = {"resp_code_dist": {}, "errors": {}}
        # track total count for round_robin load balancing; see "_get_model_url"
        self.call_count = 0
        # track the number of requests per url for least_requests load balancing; see "_get_model_url"
        self.url_reqs_count: DefaultDict[str, int] = collections.defaultdict(int)
        # store the timestamps to check if server is down
        self.model_failed_response_timestamp: list[float] = []
        self._validate_completions_api_support()
        self._client: BaseClient

    def _set_client(self, url: str, auth_token: Optional[str] = None, async_client: bool = True):
        """Get or create the client instance on demand."""
        self._client = ClientFactory.create_client(self.model_config, url, auth_token, async_client)

    def _validate_completions_api_support(self) -> None:
        """
        Validates that if completions_api is set to True, raises an error that model does not support completion API.

        Raises
        ------
        ValueError
            Model does not support completion API.
        """
        if self.model_config.get("completions_api", False):
            raise ValueError(
                f"Model {self.name()} does not support completion API. "
                f"Please set completions_api to False or remove completions_api from {self.name()} config in models.yaml"
            )

    def _set_chat_template(self):
        """
        Set the chat template for the tokenizer from the environment variable.
        Raises
        -------
        EnvironmentError
            If the environment variable for the chat template is not set and override_tokenizer is True.
        """
        env_name = utils.get_env_name(self.name())
        env_var = f"SYGRA_{env_name}_CHAT_TEMPLATE"

        template = os.environ.get(env_var)
        if template:
            self.tokenizer.chat_template = template
        else:
            raise EnvironmentError(
                f"Environment variable {env_var} not set, but override_tokenizer is True."
            )

    async def __call__(self, input: ChatPromptValue, **kwargs: Any) -> Any:
        # model_url = self._get_model_url()
        model_params = self._get_model_params()
        model_url = model_params.url

        # Handle structured output
        use_structured_output = (
            self.structured_output_config is not None and self.structured_output.enabled
        )

        logger.debug(
            f"[{self.name()}][{model_url}] REQUEST: {utils.convert_messages_from_langchain_to_chat_format(input.messages)}"
        )
        model_response: ModelResponse = await self._call_with_retry(
            input, model_params, use_structured_output, **kwargs
        )

        # Apply common finalization logic
        return self._finalize_response(model_response, model_url)

    def _finalize_response(self, model_response: ModelResponse, model_url: str) -> ModelResponse:
        """Common response finalization logic"""
        self._update_model_stats(model_response.llm_response, model_response.response_code)
        self._handle_server_down(model_response.response_code)
        # reduce the count of requests for the url to handle least_requests load balancing
        self.url_reqs_count[model_url] -= 1
        logger.debug(f"[{self.name()}][{model_url}] RESPONSE: {model_response.llm_response}")
        model_response.llm_response = self._replace_special_tokens(model_response.llm_response)
        model_response.llm_response = self._post_process_for_model(model_response.llm_response)
        return model_response

    async def _get_lock(self) -> asyncio.Lock:
        if self._structured_output_lock is None:
            self._structured_output_lock = asyncio.Lock()
        return self._structured_output_lock

    async def _handle_structured_output(
        self, input: ChatPromptValue, model_params: ModelParams, **kwargs: Any
    ) -> Optional[ModelResponse]:
        """Handle structured output generation"""
        lock = await self._get_lock()
        # Re-entry prevention using asyncio locking
        async with lock:
            pydantic_model = self.structured_output.get_pydantic_model()
            if not pydantic_model:
                logger.warning(
                    "Structured output enabled but no valid schema found, falling back to regular generation"
                )
                # Return a flag to signal that regular generation should be used
                return None

            # Check if model supports native structured output
            if self._supports_native_structured_output():
                logger.info(f"Using native structured output for {self.name()}")
                return await self._generate_native_structured_output(
                    input, model_params, pydantic_model, **kwargs
                )
            else:
                logger.info(f"Using fallback structured output for {self.name()}")
                # Get response from fallback method
                model_response: ModelResponse = await self._generate_fallback_structured_output(
                    input, model_params, pydantic_model, **kwargs
                )
                return model_response

    def _supports_native_structured_output(self) -> bool:
        """Check if the model supports native structured output"""
        # OpenAI and vLLM support native structured output
        return isinstance(self, (CustomOpenAI, CustomVLLM, CustomTGI, CustomOllama))

    async def _generate_native_structured_output(
        self,
        input: ChatPromptValue,
        model_params: ModelParams,
        pydantic_model: Type[BaseModel],
        **kwargs: Any,
    ) -> ModelResponse:
        """Generate structured output using native model support"""
        # This will be implemented in specific model classes
        raise NotImplementedError("Native structured output not implemented for this model")

    async def _generate_fallback_structured_output(
        self,
        input: ChatPromptValue,
        model_params: ModelParams,
        pydantic_model: Type[BaseModel],
        **kwargs: Any,
    ) -> ModelResponse:
        """Generate structured output using instruction-based fallback"""
        logger.info("Generating fallback structured output")
        parser = PydanticOutputParser(pydantic_object=pydantic_model)
        format_instructions = parser.get_format_instructions()

        # Modify the prompt to include format instructions
        modified_messages = list(input.messages)
        if modified_messages and modified_messages[-1].content:
            modified_messages[-1].content = (
                str(modified_messages[-1].content) + f"\n\n{format_instructions}"
            )

        modified_input = ChatPromptValue(messages=modified_messages)

        # Generate the text with retry (uses our centralized retry logic)
        model_response: ModelResponse = await self._generate_response_with_retry(
            modified_input, model_params, **kwargs
        )

        if model_response.response_code != 200:
            logger.error(
                f"[{self.name()}] Failed to generate fallback structured output: Status {model_response.response_code}"
            )
            return model_response

        # Try to parse the response to validate it's proper JSON
        try:
            parsed_output = parser.parse(model_response.llm_response or "")
            logger.info(f"[{self.name()}] Structured output parsed successfully")
            # Return the validated JSON string
            return ModelResponse(
                llm_response=parsed_output.model_dump_json(),
                response_code=200,
                tool_calls=model_response.tool_calls,
            )
        except Exception as e:
            logger.warning(f"[{self.name()}] Failed to parse structured output: {e}")
            logger.error(f"[{self.name()}] Returning unparsed response")
            # Return the original response text with status code 200
            return model_response

    def name(self) -> str:
        return cast(str, self.model_config["name"])

    def _get_model_params(self) -> ModelParams:
        url = self.model_config.get("url", "")
        auth_token = self.model_config.get("auth_token", "")

        return_url = None
        return_auth_token = None
        if isinstance(url, str):
            return_url = url
            return_auth_token = auth_token
        elif isinstance(url, list):
            load_balancing = self.model_config.get("load_balancing", "least_requests")
            if load_balancing == "round_robin":
                idx = self.call_count % len(url)
                return_url = url[idx]
                return_auth_token = auth_token[idx] if isinstance(auth_token, list) else auth_token
            elif load_balancing == "least_requests":
                # initialize the count for each url if it is not already done
                if not self.url_reqs_count:
                    self.url_reqs_count = collections.defaultdict(int, {u: 0 for u in url})
                # find the url with least requests
                min_value = min(self.url_reqs_count.values())
                min_keys = [k for k, v in self.url_reqs_count.items() if v == min_value]
                # get random url if all have same number of requests
                return_url = random.choice(min_keys)
                return_auth_token = (
                    auth_token[url.index(return_url)]
                    if isinstance(auth_token, list)
                    else auth_token
                )
                self.url_reqs_count[return_url] += 1
            else:
                raise ValueError(
                    f"Invalid load balancing type: {load_balancing}. Supported types are round_robin and least_requests"
                )
        else:
            raise ValueError("Model URL should be a string or a list of strings")

        self.call_count += 1
        return ModelParams(return_url, return_auth_token)

    # return the configured url if it is a string or
    # return the url based on the call count if it is a list to distribute the load
    def _get_model_url(self) -> str:
        url = self.model_config["url"]
        return_url = None
        if isinstance(url, str):
            return_url = url
        elif isinstance(url, list):
            load_balancing = self.model_config.get("load_balancing", "least_requests")
            if load_balancing == "round_robin":
                return_url = url[self.call_count % len(url)]
            elif load_balancing == "least_requests":
                # initialize the count for each url if it is not already done
                if not self.url_reqs_count:
                    self.url_reqs_count = collections.defaultdict(int, {u: 0 for u in url})
                # find the url with the least requests
                min_value = min(self.url_reqs_count.values())
                min_keys = [k for k, v in self.url_reqs_count.items() if v == min_value]
                # get random url if all have same number of requests
                return_url = random.choice(min_keys)
                self.url_reqs_count[return_url] += 1
            else:
                raise ValueError(
                    f"Invalid load balancing type: {load_balancing}. Supported types are round_robin and least_requests"
                )
        else:
            raise ValueError("Model URL should be a string or a list of strings")

        self.call_count += 1
        return return_url

    def _update_model_stats(self, resp_text: Optional[str], resp_status: int) -> None:
        code_count = self.model_stats["resp_code_dist"].get(resp_status, 0)
        self.model_stats["resp_code_dist"][resp_status] = code_count + 1
        if resp_status != 200:
            # TODO: Right now the error messages are based on vllm; need to generalize for all models
            if not resp_text:
                resp_text = ""
            resp_text = resp_text.lower()
            if "timed out" in resp_text:
                error_type = "timeout"
            elif "maximum context length is" in resp_text:
                error_type = "tokens_exceeded"
            elif "connection error" in resp_text:
                error_type = "connection_error"
            else:
                error_type = "other"
            error_count = self.model_stats["errors"].get(error_type, 0)
            self.model_stats["errors"][error_type] = error_count + 1

        # log model stats after every model_stats_interval
        total_requests = sum(self.model_stats["resp_code_dist"].values())
        model_stats_interval = self.model_config.get("stats_interval", 10000)
        if total_requests % model_stats_interval == 0:
            # convert stats to percentage
            temp_model_stats = {"total_requests": total_requests}
            for key_for_percent in ["resp_code_dist", "errors"]:
                temp_model_stats[key_for_percent] = {
                    k: f"{(v / total_requests): 0.3f}"
                    for k, v in self.model_stats[key_for_percent].items()
                }

            logger.info(f"[{self.name()}] Model Stats: {temp_model_stats}")

    @abstractmethod
    async def _generate_response(
        self, input: ChatPromptValue, model_params: ModelParams, **kwargs: Any
    ) -> ModelResponse:
        pass

    def _ping_model(self, url, auth_token) -> int:
        """
        Ping a single model
        Args:
            url: single url to ping
            auth_token: auth token for the url
        """
        # hello message
        is_multi_modal = self.model_config.get("multi_modal", True)
        msg = utils.backend_factory.get_test_message(is_multi_modal=is_multi_modal)
        # build parameters
        model_param = ModelParams(url=url, auth_token=auth_token)
        model_response: ModelResponse = asyncio.run(self._generate_response(msg, model_param))
        return model_response.response_code

    def ping(self) -> int:
        """
        Ping the model with a hello message and return http code
        if returns 200, its success
        """
        url_obj = self.model_config.get("url")
        auth_token = self.model_config.get("auth_token")
        if isinstance(url_obj, list):
            for i, url in enumerate(url_obj):
                token = auth_token[i] if isinstance(auth_token, list) else auth_token
                status = self._ping_model(url=url, auth_token=token)
                if status != 200:
                    logger.error(f"Server({url}) responded with {status}")
                    return status
            return 200
        else:
            return self._ping_model(url=self.model_config.get("url"), auth_token=auth_token)

    def get_chat_formatted_text(
        self, chat_format_object: Sequence[BaseMessage], **chat_template_params
    ) -> str:
        chat_formatted_text = str(
            self.tokenizer.apply_chat_template(
                utils.convert_messages_from_langchain_to_chat_format(chat_format_object),
                tokenize=False,
                add_generation_prompt=True,
                **chat_template_params,
            )
        )
        logger.debug(f"Chat formatted text: {chat_formatted_text}")
        return chat_formatted_text

    def _replace_special_tokens(self, text: Optional[str]) -> str:
        if not text:
            return ""
        for token in self.model_config.get("special_tokens", []):
            text = text.replace(token, "")
        return text.strip()

    def _post_process_for_model(self, text: str) -> str:
        if self.name() == "mixtral8x7b":
            # handle 8x7b generation of underscore with backslash
            text = text.replace("\\_", "_")
        elif self.name() == "mixtral_instruct_8x22b":
            # very specific pattern observed in 8x22b. The value within the details tag is what we need
            pattern1 = re.compile("<details><summary>.*?</summary>(.*?)</details>", re.DOTALL)
            res = re.findall(pattern1, text)
            if len(res) == 1:
                text = res[0]

            # to handle cases where mixtral adds additional tags around the text. e.g. [ANS]....[/ANS].
            # we are currently handling only cases where we observe one occurrence of the tag to reduce false positives
            pattern2 = re.compile(r"^\[([A-Z]+)\](.*?)\[/\1\]", re.DOTALL)
            res = re.findall(pattern2, text)
            if len(res) == 1:
                text = res[0][1]
            # 8x22b adds intermittently adds begin{align*} and end{align*} tags. Probably coming from latex training
            # data.
            text = text.replace("begin{align*}", "").replace("end{align*}", "").strip()
        return text

    def _is_retryable_error(self, result: ModelResponse):
        """check if the error is a rate limit error by checking response code"""
        # currently retrying for too many requests error(429)
        # and APIConnectionError(599) returned by OpenAI intermittently
        # and 444 = Blocked by azure content filter
        return result.response_code in constants.RETRYABLE_HTTP_ERROR

    def _log_before_retry(self, retry_state):
        """log retry attempt"""
        resp_code = retry_state.outcome.result().response_code
        logger.warning(
            f"[{self.name()}] Retrying the request in {retry_state.next_action.sleep} seconds as it returned"
            f" {resp_code} code"
        )

    async def _call_with_retry(
        self,
        input: ChatPromptValue,
        model_params: ModelParams,
        use_structured_output: bool = False,
        **kwargs: Any,
    ) -> ModelResponse:
        """
        Centralized retry method that delegates to either regular text generation
        or structured output handling based on the flag.
        """
        try:
            async for attempt in AsyncRetrying(
                retry=retry_if_result(self._is_retryable_error),
                wait=wait_random_exponential(multiplier=1),
                stop=stop_after_attempt(self.retry_attempts),
                before_sleep=self._log_before_retry,
            ):
                with attempt:
                    # initial delay for each call (in ms)
                    await asyncio.sleep(self.delay / 1000)

                    # Call the appropriate method based on the flag
                    if use_structured_output:
                        # Call the structured output handling
                        so_result = await self._handle_structured_output(
                            input, model_params, **kwargs
                        )

                        # If _handle_structured_output returns None, it means we should fall back to regular generation
                        if so_result is None:
                            logger.info(
                                "Structured output not configured, falling back to regular generation"
                            )
                            result = await self._generate_response(input, model_params, **kwargs)
                        else:
                            result = so_result
                    else:
                        # Regular text generation
                        result = await self._generate_response(input, model_params, **kwargs)

                    # Apply post-processing if defined
                    post_proc = self._get_post_processor()
                    if post_proc is not None:
                        result.llm_response = post_proc().apply(result.llm_response)
                        # IMPORTANT: add more items if needed in future
                        # result = (resp_str, resp_code)
                if (
                    attempt.retry_state.outcome is not None
                    and not attempt.retry_state.outcome.failed
                ):
                    attempt.retry_state.set_result(result)
        except RetryError:
            logger.error(f"[{self.name()}] Request failed after {self.retry_attempts} attempts")
        return result

    async def _generate_response_with_retry(
        self, input: ChatPromptValue, model_params: ModelParams, **kwargs: Any
    ) -> ModelResponse:
        """
        Backward compatibility method that uses the centralized _call_with_retry.
        Retry text generation with model with exponential backoff and random jitter.
        Total number of retry attempts and delay between each attempt can be configured
        via "retry_attempts" and "delay" properties in eval/config/models.json
        """
        return await self._call_with_retry(
            input, model_params, use_structured_output=False, **kwargs
        )

    # get post processor if available, returns none if not defined
    def _get_post_processor(self):
        post_proc = self.model_config.get("post_process")
        return utils.get_func_from_str(post_proc) if post_proc else None

    def _handle_server_down(self, resp_status: int):
        """
        When the server is down, we check if we receive server down status(404, 500-503)
        if the failure count is 10(MAX_FAILED_ERROR) within 30(MODEL_FAILURE_WINDOW_IN_SEC) seconds
        shutdown the process, we need to fix the model first
        """
        if not constants.HANDLE_SERVER_DOWN:
            # no need to handle this, user has disabled the feature
            return
        if resp_status in constants.SERVER_DOWN_ERROR_CODE:
            # append the current timestamp for this error
            self.model_failed_response_timestamp.append(time.time())
            # if storage is full, pop the first in
            if len(self.model_failed_response_timestamp) > constants.MAX_FAILED_ERROR:
                self.model_failed_response_timestamp.pop(0)

            total_in_queue = len(self.model_failed_response_timestamp)
            # if total count is more than maximum error to handle, than only do the validation
            if total_in_queue >= constants.MAX_FAILED_ERROR:
                # when MAX_FAILED_ERROR = 10
                # if 100 in total, check time diff of 91st(old) and 100th(new)
                # if 10 in total, check time diff of 1st(old) and 10th(new)
                oldest_timestamp = self.model_failed_response_timestamp[
                    total_in_queue - constants.MAX_FAILED_ERROR
                ]
                newest_timestamp = self.model_failed_response_timestamp[total_in_queue - 1]
                time_gap_in_sec = newest_timestamp - oldest_timestamp
                logger.warning(
                    f"Server failure count: {constants.MAX_FAILED_ERROR} in {time_gap_in_sec} seconds."
                )
                # last n(MAX_FAILED_ERROR) failures within t(MODEL_FAILURE_WINDOW_IN_SEC) seconds
                if time_gap_in_sec < constants.MODEL_FAILURE_WINDOW_IN_SEC:
                    logger.error(
                        f"SYSTEM EXITING as the dependant model({self.name()}) is down for longer period."
                    )
                    sys.exit()

    def _get_status_from_body(self, response: Any) -> Optional[int]:
        """
        Extract http error status code from body
        """
        try:
            # Attempt to normalize to a dict body
            body: Optional[dict[str, Any]] = None
            # Some SDK exceptions have a `.body` attribute (object with dict or JSON string)
            if hasattr(response, "body"):
                resp_body = getattr(response, "body")
                if isinstance(resp_body, dict):
                    body = resp_body
                elif isinstance(resp_body, str):
                    body = json.loads(resp_body)
            # If not found via attribute, the response itself might be a dict or JSON string
            if body is None:
                if isinstance(response, dict):
                    body = response
                elif isinstance(response, str):
                    # Try load as JSON string
                    body = json.loads(response)
                else:
                    return None

            status_code = body.get("statusCode")
            # for openai api it is in code
            if status_code is None:
                code = body.get("code")
                if code is not None:
                    return int(code)
                return None
            else:
                return int(status_code)
        except Exception:
            return None

    def _convert_tools_to_model_format(self, **kwargs):
        formatted_tools = []
        if kwargs.get("tools"):
            tools = kwargs.get("tools", [])
            formatted_tools = [convert_to_openai_tool(tool, strict=True) for tool in tools]
        return formatted_tools


class CustomTGI(BaseCustomModel):
    def __init__(self, model_config: dict[str, Any]) -> None:
        super().__init__(model_config)
        utils.validate_required_keys(["url", "auth_token"], model_config, "model")
        self.model_config = model_config
        self.auth_token = cast(str, model_config.get("auth_token")).replace("Bearer ", "")

    async def _generate_native_structured_output(
        self,
        input: ChatPromptValue,
        model_params: ModelParams,
        pydantic_model: Type[BaseModel],
        **kwargs: Any,
    ) -> ModelResponse:
        """Generate structured output using TGI's native support"""
        logger.info(f"[{self.name()}] Attempting native structured output generation")
        model_url = model_params.url
        try:
            # Set Client
            self._set_client(model_params.url, model_params.auth_token)
            client = cast(HttpClient, self._client)

            # Get JSON schema from the Pydantic model
            json_schema = pydantic_model.model_json_schema()

            # Build Request
            payload = {
                "inputs": self.get_chat_formatted_text(
                    input.messages, **(self.chat_template_params or {})
                )
            }

            # Prepare generation parameters with guidance
            generation_params_with_guidance = {
                **(self.generation_params or {}),
                "parameters": {"grammar": {"type": "json", "value": json_schema}},
            }

            payload = client.build_request_with_payload(payload=payload)

            # Send Request with guidance parameters
            resp = await client.async_send_request(
                payload, generation_params=generation_params_with_guidance
            )

            resp_text = resp.text
            resp_status = resp.status_code
            logger.info(f"[{self.name()}][{model_url}] RESPONSE: Native support call successful")
            logger.debug(f"[{self.name()}] Native structured output response: {resp_text}")

            if resp_status != 200:
                logger.error(
                    f"[{self.name()}] Native structured output HTTP request failed with code: {resp_status}"
                )
                # Fall back to instruction-based approach
                logger.info(f"[{self.name()}] Falling back to instruction-based structured output")
                return await self._generate_fallback_structured_output(
                    input, model_params, pydantic_model, **kwargs
                )

            # Parse the response text - TGI returns the guided JSON directly
            resp_text = json.loads(resp_text)["generated_text"]

            # Validate the response against the schema
            try:
                resp_text = json.loads(resp_text) if isinstance(resp_text, str) else resp_text
                # Attempt to parse with the pydantic model to validate
                logger.debug(f"[{self.name()}] Validating response against schema")
                pydantic_model.model_validate(resp_text)
                # If validation succeeds, return the validated JSON
                logger.info(f"[{self.name()}] Native structured output generation succeeded")
                return ModelResponse(llm_response=json.dumps(resp_text), response_code=resp_status)
            except (json.JSONDecodeError, ValidationError) as e:
                logger.error(f"[{self.name()}] Native structured output validation failed: {e}")
                logger.info(f"[{self.name()}] Falling back to instruction-based structured output")
                # Fall back to instruction-based approach
                return await self._generate_fallback_structured_output(
                    input, model_params, pydantic_model, **kwargs
                )

        except Exception as e:
            logger.error(f"[{self.name()}] Native structured output generation failed: {e}")
            logger.info(f"[{self.name()}] Falling back to instruction-based structured output")
            # Fall back to instruction-based approach
            return await self._generate_fallback_structured_output(
                input, model_params, pydantic_model, **kwargs
            )

    async def _generate_response(
        self, input: ChatPromptValue, model_params: ModelParams, **kwargs: Any
    ) -> ModelResponse:
        try:
            # Set Client
            self._set_client(model_params.url, model_params.auth_token)
            client = cast(HttpClient, self._client)
            # Build Request
            payload = {
                "inputs": self.get_chat_formatted_text(
                    input.messages, **(self.chat_template_params or {})
                )
            }
            payload = client.build_request_with_payload(payload=payload)
            # Send Request
            resp = await client.async_send_request(
                payload, generation_params=self.generation_params
            )

            resp_text = resp.text
            ret_code = resp.status_code
            if ret_code != 200:
                logger.error(
                    f"HTTP request failed with code: {resp.status_code} and error: {resp_text}"
                )
                resp_text = f"{constants.ERROR_PREFIX} {resp_text}"
                if (
                    constants.ELEMAI_JOB_DOWN in resp_text
                    or constants.CONNECTION_ERROR in resp_text
                ):
                    # server down
                    ret_code = 503
                else:
                    ret_code = resp.status_code
            else:
                resp_text = json.loads(resp_text)["generated_text"]
        except Exception as x:
            resp_text = f"{constants.ERROR_PREFIX} Http request failed {x}"
            logger.error(resp_text)
            rcode = self._get_status_from_body(x)
            ret_code = rcode if rcode else 999
            return ModelResponse(llm_response=resp_text, response_code=ret_code)
        return ModelResponse(llm_response=resp_text, response_code=ret_code)


class CustomAzure(BaseCustomModel):
    def __init__(self, model_config: dict[str, Any]) -> None:
        super().__init__(model_config)
        utils.validate_required_keys(["url", "auth_token"], model_config, "model")
        self.model_config = model_config
        auth_token_value = model_config["auth_token"]  # already validated key exists

        if isinstance(auth_token_value, str):
            self.auth_token = auth_token_value.replace("Bearer ", "")
        elif isinstance(auth_token_value, list) and auth_token_value:
            # take first element if non-empty list
            first_item = auth_token_value[0]
            if not isinstance(first_item, str):
                raise TypeError("auth_token list must contain strings")
            self.auth_token = first_item.replace("Bearer ", "")
        else:
            raise ValueError("auth_token must be a string or non-empty list of strings")

    async def _generate_response(
        self, input: ChatPromptValue, model_params: ModelParams, **kwargs: Any
    ) -> ModelResponse:
        model_url = model_params.url
        try:
            # Set Client
            self._set_client(model_url, model_params.auth_token)
            # Build Request
            payload = {
                "messages": utils.convert_messages_from_langchain_to_chat_format(input.messages)
            }
            payload = self._client.build_request_with_payload(payload=payload)
            # Send Request
            resp = await self._client.async_send_request(
                payload, generation_params=self.generation_params
            )

            logger.debug(f"[{self.name()}]\n[{model_url}] \n REQUEST DATA: {payload}")

            resp_text = resp.text
            ret_code = resp.status_code
            if ret_code != 200:
                logger.error(
                    f"[{self.name()}] HTTP request failed with code: {ret_code} and error: {resp_text}"
                )
                resp_text = ""
            else:
                result = json.loads(resp_text)
                if result["choices"][0]["finish_reason"] == "content_filter":
                    return ModelResponse(
                        llm_response="Blocked by azure content filter", response_code=444
                    )
                resp_text = result["choices"][0]["message"]["content"]
        except Exception as x:
            resp_text = f"Http request failed {x}"
            logger.error(resp_text)
            rcode = self._get_status_from_body(x)
            ret_code = rcode if rcode else 999
            return ModelResponse(llm_response=resp_text, response_code=ret_code)
        return ModelResponse(llm_response=resp_text, response_code=ret_code)


class CustomMistralAPI(BaseCustomModel):
    def __init__(self, model_config: dict[str, Any]) -> None:
        super().__init__(model_config)

    async def _generate_response(
        self, input: ChatPromptValue, model_params: ModelParams, **kwargs: Any
    ) -> ModelResponse:
        ret_code = 200
        model_url = model_params.url
        try:
            chat_format_messages = utils.convert_messages_from_langchain_to_chat_format(
                input.messages
            )
            messages = [{"role": m["role"], "content": m["content"]} for m in chat_format_messages]
            self._set_client(model_url, model_params.auth_token)
            chat_response = await self._client.chat.complete_async(  # type: ignore
                model=self.model_config.get("model"),
                messages=messages,
                **self.generation_params,
            )
            resp_text = chat_response.choices[0].message.content
        except Exception as x:
            resp_text = f"{constants.ERROR_PREFIX} Http request failed {x}"
            logger.error(resp_text)
            lower_resp_text = resp_text.lower()
            rcode = self._get_status_from_body(x)
            if (
                constants.MIXTRAL_API_RATE_LIMIT_ERROR.lower() in lower_resp_text
                or constants.MIXTRAL_API_MODEL_OVERLOAD_ERROR.lower() in lower_resp_text
            ):
                ret_code = 429
            elif rcode is not None:
                ret_code = rcode
            else:
                # for other cases, return 999, dont retry
                ret_code = 999
        return ModelResponse(llm_response=resp_text, response_code=ret_code)


class CustomVLLM(BaseCustomModel):
    def __init__(self, model_config: dict[str, Any]) -> None:
        super().__init__(model_config)
        utils.validate_required_keys(["url", "auth_token"], model_config, "model")
        self.model_config = model_config
        self.auth_token = str(model_config.get("auth_token")).replace("Bearer ", "")
        self.model_serving_name = model_config.get("model_serving_name", self.name())

    def _validate_completions_api_support(self) -> None:
        if self.model_config.get("completions_api", False):
            logger.info(f"Model {self.name()} supports completion API.")

    async def _generate_native_structured_output(
        self,
        input: ChatPromptValue,
        model_params: ModelParams,
        pydantic_model: Type[BaseModel],
        **kwargs: Any,
    ) -> ModelResponse:
        """Generate structured output using vLLM's guided generation"""
        logger.info(f"[{self.name()}] Attempting native structured output generation")
        model_url = model_params.url
        try:
            self._set_client(model_url, model_params.auth_token)
            client = cast(OpenAIClient, self._client)
            tool_calls = []

            # Create JSON schema for guided generation
            json_schema = pydantic_model.model_json_schema()

            # Prepare payload using the client
            if self.model_config.get("completions_api", False):
                formatted_prompt = self.get_chat_formatted_text(
                    input.messages, **(self.chat_template_params or {})
                )
                payload = client.build_request(formatted_prompt=formatted_prompt)
            else:
                payload = client.build_request(messages=input.messages)

            # Convert to model format tools
            formatted_tools = self._convert_tools_to_model_format(**kwargs)
            if formatted_tools:
                self.generation_params.update(
                    {"tools": formatted_tools, "tool_choice": kwargs.get("tool_choice", "auto")}
                )

            # Use vLLM's native guided generation
            extra_params = {**(self.generation_params or {}), "guided_json": json_schema}

            # Send the request using the client
            completion = await client.send_request(payload, self.model_serving_name, extra_params)

            # Check if the request was successful based on the response status
            resp_status = getattr(completion, "status_code", 200)  # Default to 200 if not present

            if resp_status != 200:
                logger.error(
                    f"[{self.name()}] Native structured output request failed with code: {resp_status}"
                )
                # Fall back to instruction-based approach
                logger.info(f"[{self.name()}] Falling back to instruction-based structured output")
                return await self._generate_fallback_structured_output(
                    input, model_params, pydantic_model, **kwargs
                )

            # Extract response text based on API type
            if self.model_config.get("completions_api", False):
                resp_text = completion.choices[0].model_dump()["text"]
            else:
                resp_text = completion.choices[0].model_dump()["message"]["content"]
                tool_calls = completion.choices[0].model_dump()["message"]["tool_calls"]
            logger.info(f"[{self.name()}][{model_url}] RESPONSE: Native support call successful")
            logger.debug(f"[{self.name()}] Native structured output response: {resp_text}")

            # Now validate and format the JSON output
            try:
                parsed_data = json.loads(resp_text)
                # Validate with pydantic model
                pydantic_model(**parsed_data)
                # Return JSON string representation
                logger.info(f"[{self.name()}] Native structured output generation succeeded")
                return ModelResponse(
                    llm_response=json.dumps(parsed_data),
                    response_code=resp_status,
                    tool_calls=tool_calls,
                )
            except (json.JSONDecodeError, ValidationError) as e:
                logger.error(f"[{self.name()}] Native structured output validation failed: {e}")
                logger.info(f"[{self.name()}] Falling back to instruction-based structured output")
                # Fall back to instruction-based approach
                return await self._generate_fallback_structured_output(
                    input, model_params, pydantic_model, **kwargs
                )

        except Exception as e:
            logger.error(f"[{self.name()}] Native structured output generation failed: {e}")
            logger.info(f"[{self.name()}] Falling back to instruction-based structured output")
            # Fall back to instruction-based approach
            return await self._generate_fallback_structured_output(
                input, model_params, pydantic_model, **kwargs
            )

    async def _generate_response(
        self, input: ChatPromptValue, model_params: ModelParams, **kwargs: Any
    ) -> ModelResponse:
        ret_code = 200
        model_url = model_params.url
        tool_calls = None
        try:
            # create vllm client for every request otherwise it starts failing set header to close connection
            # otherwise spurious event loop errors show up -
            # https://github.com/encode/httpx/discussions/2959#discussioncomment-7665278
            self._set_client(model_url, model_params.auth_token)
            if self.model_config.get("completions_api", False):
                formatted_prompt = self.get_chat_formatted_text(
                    input.messages, **(self.chat_template_params or {})
                )
                payload = self._client.build_request(formatted_prompt=formatted_prompt)
            else:
                payload = self._client.build_request(messages=input.messages)

            # Convert to model format tools
            formatted_tools = self._convert_tools_to_model_format(**kwargs)
            if formatted_tools:
                self.generation_params.update(
                    {"tools": formatted_tools, "tool_choice": kwargs.get("tool_choice", "auto")}
                )

            completion = await self._client.send_request(
                payload, self.model_serving_name, self.generation_params
            )
            if self.model_config.get("completions_api", False):
                resp_text = completion.choices[0].model_dump()["text"]
            else:
                resp_text = completion.choices[0].model_dump()["message"]["content"]
                tool_calls = completion.choices[0].model_dump()["message"]["tool_calls"]
            # TODO: Test rate limit handling for vllm
        except openai.RateLimitError as e:
            logger.warn(f"vLLM api request exceeded rate limit: {e}")
            resp_text = f"{constants.ERROR_PREFIX} Http request failed {e}"
            ret_code = 429
        except Exception as x:
            resp_text = f"{constants.ERROR_PREFIX} Http request failed {x}"
            logger.error(resp_text)
            rcode = self._get_status_from_body(x)
            if constants.ELEMAI_JOB_DOWN in resp_text or constants.CONNECTION_ERROR in resp_text:
                # inference server is down
                ret_code = 503
            elif rcode is not None:
                ret_code = rcode
            else:
                # for other cases, return 999, dont retry
                ret_code = 999
        return ModelResponse(llm_response=resp_text, response_code=ret_code, tool_calls=tool_calls)


class CustomOpenAI(BaseCustomModel):

    def __init__(self, model_config: dict[str, Any]) -> None:
        super().__init__(model_config)
        utils.validate_required_keys(
            ["url", "auth_token", "api_version", "model"], model_config, "model"
        )
        self.model_config = model_config

    def _validate_completions_api_support(self) -> None:
        if self.model_config.get("completions_api", False):
            logger.info(f"Model {self.name()} supports completion API.")

    async def _generate_native_structured_output(
        self,
        input: ChatPromptValue,
        model_params: ModelParams,
        pydantic_model: Type[BaseModel],
        **kwargs: Any,
    ) -> ModelResponse:
        """Generate structured output using OpenAI's native support"""
        logger.info(f"[{self.name()}] Attempting native structured output generation")
        model_url = model_params.url
        try:
            self._set_client(model_url, model_params.auth_token)

            # Prepare payload using the client
            if self.model_config.get("completions_api", False):
                formatted_prompt = self.get_chat_formatted_text(
                    input.messages, **(self.chat_template_params or {})
                )
                payload = self._client.build_request(formatted_prompt=formatted_prompt)
            else:
                payload = self._client.build_request(messages=input.messages)

            # Convert to model format tools
            formatted_tools = self._convert_tools_to_model_format(**kwargs)
            if formatted_tools:
                self.generation_params.update(
                    {"tools": formatted_tools, "tool_choice": kwargs.get("tool_choice", "auto")}
                )

            # Add pydantic_model to generation params
            all_params = {
                **(self.generation_params or {}),
                "pydantic_model": pydantic_model,
            }
            # Send the request using the client
            completion = await self._client.send_request(
                payload, str(self.model_config.get("model")), all_params
            )

            # Check if the request was successful based on the response status
            resp_status = getattr(completion, "status_code", 200)  # Default to 200 if not present

            if resp_status != 200:
                logger.error(
                    f"[{self.name()}] Native structured output request failed with code: {resp_status}"
                )
                # Fall back to instruction-based approach
                logger.info(f"[{self.name()}] Falling back to instruction-based structured output")
                return await self._generate_fallback_structured_output(
                    input, model_params, pydantic_model, **kwargs
                )

            # Extract response text based on API type
            if self.model_config.get("completions_api", False):
                model_response: ModelResponse = ModelResponse(
                    llm_response=completion.choices[0].model_dump()["text"],
                    response_code=resp_status,
                )
            else:
                model_response = ModelResponse(
                    llm_response=completion.choices[0].model_dump()["message"]["content"],
                    response_code=resp_status,
                    tool_calls=completion.choices[0].model_dump()["message"]["tool_calls"],
                )
            logger.info(f"[{self.name()}][{model_url}] RESPONSE: Native support call successful")
            logger.debug(
                f"[{self.name()}] Native structured output response: {model_response.llm_response}"
            )

            # Try to parse and validate the response
            try:
                json_data = json.loads(model_response.llm_response or "")
                # Try to validate with pydantic model
                logger.debug(f"[{self.name()}] Validating response against schema")
                pydantic_model.model_validate(json_data)
                logger.info(f"[{self.name()}] Native structured output generation succeeded")
                return model_response
            except (json.JSONDecodeError, ValidationError) as e:
                logger.error(f"[{self.name()}] Native structured output validation failed: {e}")
                logger.info(f"[{self.name()}] Falling back to instruction-based structured output")
                # Fall back to instruction-based approach
                return await self._generate_fallback_structured_output(
                    input, model_params, pydantic_model, **kwargs
                )

        except Exception as e:
            logger.error(f"[{self.name()}] Native structured output generation failed: {e}")
            logger.info(f"[{self.name()}] Falling back to instruction-based structured output")
            # Fall back to instruction-based approach
            return await self._generate_fallback_structured_output(
                input, model_params, pydantic_model, **kwargs
            )

    async def _generate_response(
<<<<<<< HEAD
        self, input: ChatPromptValue, model_params: ModelParams
    ) -> Tuple[str, int]:
        # Check if this is gpt-4o-audio model which uses chat completions with audio
        model_name = str(self.model_config.get("model", ""))
        is_audio_chat_model = "gpt-4o-audio" in model_name.lower()
        
        # For gpt-4o-audio, route to audio chat completion regardless of output_type
        if is_audio_chat_model:
            return await self._generate_audio_chat_completion(input, model_params)
        
=======
        self, input: ChatPromptValue, model_params: ModelParams, **kwargs: Any
    ) -> ModelResponse:
>>>>>>> ac21df94
        # Check the output type and route to appropriate method
        output_type = self.model_config.get("output_type")
        if output_type == "audio":
            return await self._generate_speech(input, model_params)
        elif output_type == "image":
            return await self._generate_image(input, model_params)
        else:
            return await self._generate_text(input, model_params, **kwargs)

    async def _generate_text(
        self, input: ChatPromptValue, model_params: ModelParams, **kwargs: Any
    ) -> ModelResponse:
        """
        Generate text using OpenAI/Azure OpenAI Chat or Completions API.
        This method is called when output_type is 'text' or not specified in model config.
        Args:
            input: ChatPromptValue containing the messages for chat completion
            model_params: Model parameters including URL and auth token
        Returns:
            Model Response
        """
        ret_code = 200
        model_url = model_params.url
        tool_calls = None
        try:
            # create azure openai client for every request otherwise it starts failing
            # set header to close connection otherwise spurious event loop errors show up - https://github.com/encode/httpx/discussions/2959#discussioncomment-7665278
            self._set_client(model_url, model_params.auth_token)
            if self.model_config.get("completions_api", False):
                formatted_prompt = self.get_chat_formatted_text(
                    input.messages, **(self.chat_template_params or {})
                )
                payload = self._client.build_request(formatted_prompt=formatted_prompt)
            else:
                payload = self._client.build_request(messages=input.messages)

            # Convert to model format tools
            formatted_tools = self._convert_tools_to_model_format(**kwargs)
            if formatted_tools:
                self.generation_params.update(
                    {"tools": formatted_tools, "tool_choice": kwargs.get("tool_choice", "auto")}
                )

            completion = await self._client.send_request(
                payload, str(self.model_config.get("model")), self.generation_params
            )
            if self.model_config.get("completions_api", False):
                resp_text = completion.choices[0].model_dump()["text"]
            else:
                resp_text = completion.choices[0].model_dump()["message"]["content"]
                tool_calls = completion.choices[0].model_dump()["message"]["tool_calls"]
        except openai.RateLimitError as e:
            logger.warn(f"AzureOpenAI api request exceeded rate limit: {e}")
            resp_text = f"{constants.ERROR_PREFIX} Http request failed {e}"
            ret_code = 429
        except Exception as x:
            resp_text = f"{constants.ERROR_PREFIX} Http request failed {x}"
            logger.error(resp_text)
            rcode = self._get_status_from_body(x)
            ret_code = rcode if rcode else 999
        return ModelResponse(llm_response=resp_text, response_code=ret_code, tool_calls=tool_calls)

    async def _generate_speech(
        self, input: ChatPromptValue, model_params: ModelParams, **kwargs: Any
    ) -> ModelResponse:
        """
        Generate speech from text using OpenAI/Azure OpenAI TTS API.
        This method is called when output_type is 'audio' in model config.

        Args:
            input: ChatPromptValue containing the text to convert to speech
            model_params: Model parameters including URL and auth token

        Returns:
            Model Response
        """
        ret_code = 200
        model_url = model_params.url

        try:
            # Extract text from messages
            text_to_speak = ""
            for message in input.messages:
                if hasattr(message, "content"):
                    text_to_speak += str(message.content) + " "
            text_to_speak = text_to_speak.strip()

            if not text_to_speak:
                logger.error(f"[{self.name()}] No text provided for TTS conversion")
                return ModelResponse(
                    llm_response=f"{constants.ERROR_PREFIX} No text provided for TTS conversion",
                    response_code=400,
                )

            # Validate text length (OpenAI TTS limit is 4096 characters)
            if len(text_to_speak) > 4096:
                logger.warn(
                    f"[{self.name()}] Text exceeds 4096 character limit: {len(text_to_speak)} characters"
                )

            # Set up the OpenAI client
            self._set_client(model_url, model_params.auth_token)

            # Get TTS-specific parameters from generation_params or model_config
            voice = self.generation_params.get("voice", self.model_config.get("voice", None))
            response_format = self.generation_params.get(
                "response_format", self.model_config.get("response_format", "wav")
            )
            speed = self.generation_params.get("speed", self.model_config.get("speed", 1.0))

            # Validate speed
            speed = max(0.25, min(4.0, float(speed)))

            logger.debug(
                f"[{self.name()}] TTS parameters - voice: {voice}, format: {response_format}, speed: {speed}"
            )

            # Prepare TTS request parameters
            tts_params = {
                "input": text_to_speak,
                "voice": voice,
                "response_format": response_format,
                "speed": speed,
            }

            # Make the TTS API call
            # Cast to OpenAIClient since BaseClient doesn't have create_speech
            openai_client = cast(OpenAIClient, self._client)
            audio_response = await openai_client.create_speech(
                model=str(self.model_config.get("model")), **tts_params
            )

            # Map response format to MIME type
            mime_types = {
                "mp3": "audio/mpeg",
                "opus": "audio/opus",
                "aac": "audio/aac",
                "flac": "audio/flac",
                "wav": "audio/wav",
                "pcm": "audio/pcm",
            }
            mime_type = mime_types.get(response_format, "audio/wav")

            # Create base64 encoded data URL
            audio_base64 = base64.b64encode(audio_response.content).decode("utf-8")
            data_url = f"data:{mime_type};base64,{audio_base64}"
            resp_text = data_url

        except openai.RateLimitError as e:
            logger.warning(f"[{self.name()}] OpenAI TTS API request exceeded rate limit: {e}")
            resp_text = f"{constants.ERROR_PREFIX} Rate limit exceeded: {e}"
            ret_code = 429
        except openai.APIError as e:
            logger.error(f"[{self.name()}] OpenAI TTS API error: {e}")
            resp_text = f"{constants.ERROR_PREFIX} API error: {e}"
            ret_code = getattr(e, "status_code", 500)
        except Exception as x:
            resp_text = f"{constants.ERROR_PREFIX} TTS request failed: {x}"
            logger.error(f"[{self.name()}] {resp_text}")
            rcode = self._get_status_from_body(x)
            ret_code = rcode if rcode else 999

        return ModelResponse(llm_response=resp_text, response_code=ret_code)

    async def _generate_audio_chat_completion(
        self, input: ChatPromptValue, model_params: ModelParams
    ) -> Tuple[str, int]:
        """
        Generate response using gpt-4o-audio model with chat completions API.
        This model supports:
        - Audio input (via input_audio in messages)
        - Audio output (via modalities parameter)
        - Text input/output
        - Combined text+audio input/output

        Args:
            input: ChatPromptValue containing messages (can include audio)
            model_params: Model parameters including URL and auth token

        Returns:
            Tuple of (response_text, status_code)
            - For audio output: returns base64 encoded audio data URL
            - For text output: returns text response
            - On error: returns error message and error code
        """
        ret_code = 200
        model_url = model_params.url

        try:
            # Set up the OpenAI client
            self._set_client(model_url, model_params.auth_token)

            # Map LangChain message types to OpenAI role names
            role_mapping = {
                "human": "user",
                "ai": "assistant",
                "system": "system",
                "user": "user",  # Already correct
                "assistant": "assistant",  # Already correct
            }

            # Process messages to handle audio input
            processed_messages = []
            for message in input.messages:
                if hasattr(message, "content"):
                    content = message.content
                    
                    # Handle multimodal content (list of text/audio items)
                    if isinstance(content, list):
                        processed_content = []
                        for item in content:
                            if isinstance(item, dict):
                                # Handle audio_url type - convert to input_audio format
                                if item.get("type") == "audio_url":
                                    audio_url = item.get("audio_url", {})
                                    if isinstance(audio_url, dict):
                                        data_url = audio_url.get("url", "")
                                    else:
                                        data_url = audio_url
                                    
                                    # Extract base64 data and format from data URL
                                    if data_url.startswith("data:audio/"):
                                        # Parse: data:audio/<format>;base64,<data>
                                        parts = data_url.split(";base64,")
                                        if len(parts) == 2:
                                            mime_parts = parts[0].split(":")
                                            if len(mime_parts) == 2:
                                                format_part = mime_parts[1].replace("audio/", "")
                                                base64_data = parts[1]
                                                
                                                # Convert to input_audio format expected by gpt-4o-audio
                                                processed_content.append({
                                                    "type": "input_audio",
                                                    "input_audio": {
                                                        "data": base64_data,
                                                        "format": format_part
                                                    }
                                                })
                                            else:
                                                processed_content.append(item)
                                        else:
                                            processed_content.append(item)
                                    else:
                                        processed_content.append(item)
                                else:
                                    # Keep other types as-is (text, image_url, etc.)
                                    processed_content.append(item)
                            else:
                                processed_content.append(item)
                        
                        processed_messages.append({
                            "role": role_mapping.get(message.type, "user"),
                            "content": processed_content
                        })
                    else:
                        # Simple text content
                        processed_messages.append({
                            "role": role_mapping.get(message.type, "user"),
                            "content": str(content)
                        })

            # Determine modalities and audio settings
            output_type = self.model_config.get("output_type")
            input_type = self.model_config.get("input_type")
            
            # Determine if audio is involved (input or output)
            # gpt-4o-audio requires audio in modalities if either input or output involves audio
            has_audio_input = input_type == "audio"
            has_audio_output = output_type == "audio"
            
            # Check if there's actual audio in the processed messages
            has_input_audio_content = any(
                isinstance(msg.get("content"), list) and 
                any(item.get("type") == "input_audio" for item in msg.get("content", []))
                for msg in processed_messages
            )
            
            # Special case: if input_type is audio but no actual audio content (e.g., during ping),
            # default to audio output to satisfy API requirement
            # This allows ping to work without sending actual audio
            if has_audio_input and not has_input_audio_content:
                logger.debug(
                    f"[{self.name()}] input_type is audio but no audio content found. "
                    "Defaulting to audio output for API compatibility (ping scenario)."
                )
                has_audio_output = True
            
            # Build modalities list
            modalities = ["text"]
            
            # Add audio modality if audio is involved in input or output
            if has_audio_output or has_audio_input or has_input_audio_content:
                if "audio" not in modalities:
                    modalities.append("audio")
            
            audio_params = {}
            if has_audio_output:
                voice = self.generation_params.get("voice", self.model_config.get("voice", "alloy"))
                response_format = self.generation_params.get(
                    "response_format", self.model_config.get("response_format", "wav")
                )
                audio_params = {
                    "voice": voice,
                    "format": response_format
                }

            logger.debug(
                f"[{self.name()}] Audio chat completion - modalities: {modalities}, audio params: {audio_params}"
            )

            payload = {"messages": processed_messages}
            
            if "audio" in modalities:
                payload["modalities"] = modalities
            
            if audio_params:
                payload["audio"] = audio_params

            gen_params = {**self.generation_params}
            # Remove audio-specific params that are already in payload
            gen_params.pop("voice", None)
            gen_params.pop("response_format", None)

            completion = await self._client.send_request(
                payload, str(self.model_config.get("model")), gen_params
            )

            choice = completion.choices[0]
            message = choice.model_dump()["message"]
            
            if "audio" in modalities and message.get("audio"):
                audio_data = message["audio"]
                
                if isinstance(audio_data, dict):
                    audio_base64 = audio_data.get("data", "")
                    audio_format = audio_data.get("format", response_format)
                    
                    mime_types = {
                        "mp3": "audio/mpeg",
                        "opus": "audio/opus",
                        "aac": "audio/aac",
                        "flac": "audio/flac",
                        "wav": "audio/wav",
                        "pcm": "audio/pcm",
                    }
                    mime_type = mime_types.get(audio_format, "audio/wav")
                    
                    # Create data URL
                    resp_text = f"data:{mime_type};base64,{audio_base64}"
                    
                    # Also include transcript if available
                    if message.get("content"):
                        logger.debug(f"[{self.name()}] Transcript: {message['content']}")
                else:
                    resp_text = message.get("content", "").strip()
            else:
                resp_text = message.get("content", "").strip()

        except openai.RateLimitError as e:
            logger.warning(f"[{self.name()}] OpenAI audio chat API rate limit: {e}")
            resp_text = f"{constants.ERROR_PREFIX} Rate limit exceeded: {e}"
            ret_code = 429
        except openai.BadRequestError as e:
            logger.error(f"[{self.name()}] OpenAI audio chat API bad request: {e}")
            resp_text = f"{constants.ERROR_PREFIX} Bad request: {e}"
            ret_code = 400
        except openai.APIError as e:
            logger.error(f"[{self.name()}] OpenAI audio chat API error: {e}")
            resp_text = f"{constants.ERROR_PREFIX} API error: {e}"
            ret_code = getattr(e, "status_code", 500)
        except Exception as x:
            resp_text = f"{constants.ERROR_PREFIX} Audio chat request failed: {x}"
            logger.error(f"[{self.name()}] {resp_text}")
            rcode = self._get_status_from_body(x)
            ret_code = rcode if rcode else 999

        return resp_text, ret_code

    async def _generate_image(
        self, input: ChatPromptValue, model_params: ModelParams
    ) -> ModelResponse:
        """
        Generate or edit images using OpenAI/Azure OpenAI Image API.
        Auto-detects whether to use generation or editing based on input content:
        - If input contains images: uses edit_image() API (text+image-to-image)
        - If input is text only: uses create_image() API (text-to-image)

        Args:
            input: ChatPromptValue containing text prompt and optionally images
            model_params: Model parameters including URL and auth token

        Returns:
            Model Response
        """
        ret_code = 200
        model_url = model_params.url

        try:

            # Extract text and images from messages
            prompt_text = ""
            image_data_urls = []

            for message in input.messages:
                if hasattr(message, "content"):
                    if isinstance(message.content, str):
                        content = message.content
                        if content.startswith("data:image/"):
                            image_data_urls.append(content)
                        else:
                            prompt_text += content + " "
                    elif isinstance(message.content, list):
                        for item in message.content:
                            if isinstance(item, dict):
                                if item.get("type") == "text":
                                    prompt_text += item.get("text", "") + " "
                                elif item.get("type") == "image_url":
                                    url = item.get("image_url", "")
                                    if isinstance(url, dict):
                                        url = url.get("url", "")
                                    if url.startswith("data:image/"):
                                        image_data_urls.append(url)

            prompt_text = prompt_text.strip()
            if not prompt_text:
                logger.error(f"[{self.name()}] No prompt provided for image generation")
                return ModelResponse(
                    llm_response=f"{constants.ERROR_PREFIX} No prompt provided for image generation",
                    response_code=400,
                )

            if len(prompt_text) < 1000:
                pass
            elif self.model_config.get("model") == "dall-e-2" and len(prompt_text) > 1000:
                logger.warn(
                    f"[{self.name()}] Prompt exceeds 1000 character limit: {len(prompt_text)} characters"
                )
            elif self.model_config.get("model") == "dall-e-3" and len(prompt_text) > 4000:
                logger.warn(
                    f"[{self.name()}] Prompt exceeds 4000 character limit: {len(prompt_text)} characters"
                )
            elif self.model_config.get("model") == "gpt-image-1" and len(prompt_text) > 32000:
                logger.warn(
                    f"[Model {self.name()}] Prompt exceeds 32000 character limit: {len(prompt_text)} characters"
                )

            has_images = len(image_data_urls) > 0

            if has_images:
                # Image editing
                logger.debug(
                    f"[{self.name()}] Detected {len(image_data_urls)} image(s) in input, using image edit API"
                )
                return await self._edit_image_with_data_urls(
                    image_data_urls, prompt_text, model_url, model_params
                )
            else:
                # Text-to-image generation
                logger.debug(
                    f"[{self.name()}] No input images detected, using text-to-image generation API"
                )
                return await self._generate_image_from_text(prompt_text, model_url, model_params)

        except ValueError as e:
            logger.error(f"[{self.name()}] Invalid image data URL: {e}")
            resp_text = f"{constants.ERROR_PREFIX} Invalid image data: {e}"
            ret_code = 400
        except openai.RateLimitError as e:
            logger.warning(f"[{self.name()}] OpenAI Image API rate limit: {e}")
            resp_text = f"{constants.ERROR_PREFIX} Rate limit exceeded: {e}"
            ret_code = 429
        except openai.BadRequestError as e:
            logger.error(f"[{self.name()}] OpenAI Image API bad request: {e}")
            resp_text = f"{constants.ERROR_PREFIX} Bad request: {e}"
            ret_code = 400
        except openai.APIError as e:
            logger.error(f"[{self.name()}] OpenAI Image API error: {e}")
            resp_text = f"{constants.ERROR_PREFIX} API error: {e}"
            ret_code = getattr(e, "status_code", 500)
        except Exception as x:
            resp_text = f"{constants.ERROR_PREFIX} Image operation failed: {x}"
            logger.error(f"[{self.name()}] {resp_text}")
            rcode = self._get_status_from_body(x)
            ret_code = rcode if rcode else 999

        return ModelResponse(llm_response=resp_text, response_code=ret_code)

    async def _generate_image_from_text(
        self, prompt_text: str, model_url: str, model_params: ModelParams
    ) -> ModelResponse:
        """
        Generate images from text prompts (text-to-image).

        Args:
            prompt_text: Text prompt for image generation
            model_url: Model URL
            model_params: Model parameters

        Returns:
            Model Response object
        """
        self._set_client(model_url, model_params.auth_token)

        params = self.generation_params

        # Check if streaming is enabled
        is_streaming = params.get("stream", False)

        logger.debug(
            f"[{self.name()}] Image generation parameters - {params}, streaming: {is_streaming}"
        )

        openai_client = cast(OpenAIClient, self._client)
        image_response = await openai_client.create_image(
            model=str(self.model_config.get("model")), prompt=prompt_text, **params
        )

        if is_streaming:
            images_data = await self._process_streaming_image_response(image_response)
        else:
            images_data = await self._process_image_response(image_response)

        if len(images_data) == 1:
            return ModelResponse(llm_response=images_data[0], response_code=200)
        else:
            return ModelResponse(llm_response=json.dumps(images_data), response_code=200)

    async def _process_streaming_image_response(self, stream_response):
        """
        Process streaming image generation response.
        Delegates to image_utils for processing.
        """
        from sygra.utils.image_utils import process_streaming_image_response

        return await process_streaming_image_response(stream_response, self.name())

    async def _process_image_response(self, image_response):
        """
        Process regular (non-streaming) image response.
        Delegates to image_utils for processing.
        """
        from sygra.utils.image_utils import process_image_response

        return await process_image_response(image_response, self.name())

    async def _url_to_data_url(self, url: str) -> str:
        """
        Fetch an image from URL and convert to base64 data URL.
        Delegates to image_utils for processing.
        """
        from sygra.utils.image_utils import url_to_data_url

        return await url_to_data_url(url, self.name())

    async def _edit_image_with_data_urls(
        self, image_data_urls: list, prompt_text: str, model_url: str, model_params: ModelParams
    ) -> ModelResponse:
        """
        Edit images using data URLs.
        - GPT-Image-1: Supports up to 16 images
        - DALL-E-2: Supports only 1 image

        Args:
            image_data_urls: List of image data URLs
            prompt_text: Edit instruction
            model_url: Model URL
            model_params: Model parameters

        Returns:
            Model Response object
        """
        import io

        from sygra.utils.image_utils import parse_image_data_url

        if not prompt_text:
            logger.error(f"[{self.name()}] No prompt provided for image editing")
            return ModelResponse(
                llm_response=f"{constants.ERROR_PREFIX} No prompt provided for image editing",
                response_code=400,
            )

        # Set up the OpenAI client
        self._set_client(model_url, model_params.auth_token)

        model_name = str(self.model_config.get("model", "")).lower()
        # only gpt-image-1 supports multiple images for editing
        supports_multiple_images = "gpt-image-1" == model_name

        num_images = len(image_data_urls)
        if not supports_multiple_images and num_images > 1:
            logger.warning(
                f"[{self.name()}] Model {model_name} only supports single image editing. "
                f"Using first image only. Additional {num_images - 1} image(s) will be ignored."
            )
        elif supports_multiple_images and num_images > 16:
            logger.warning(
                f"[{self.name()}] Model {model_name} supports max 16 images. "
                f"Using first 16 images only. {num_images - 16} image(s) will be ignored."
            )
            image_data_urls = image_data_urls[:16]

        params = self.generation_params

        # Check if streaming is enabled
        is_streaming = params.get("stream", False)

        logger.debug(
            f"[{self.name()}] Image edit parameters - images: {num_images}, params: {params}, streaming: {is_streaming}"
        )

        # Decode images
        if supports_multiple_images and num_images > 1:
            # Multiple images for GPT-Image-1
            image_files = []
            for idx, data_url in enumerate(image_data_urls):
                _, _, img_bytes = parse_image_data_url(data_url)
                img_file = io.BytesIO(img_bytes)
                img_file.name = f"image_{idx}.png"
                image_files.append(img_file)

            image_param = image_files
        else:
            # Single image for DALL-E-2 or single image input
            _, _, image_bytes = parse_image_data_url(image_data_urls[0])
            image_file = io.BytesIO(image_bytes)
            image_file.name = "image.png"

            image_param = [image_file]

        # Call the image edit API
        openai_client = cast(OpenAIClient, self._client)
        image_response = await openai_client.edit_image(
            image=image_param, prompt=prompt_text, **params
        )

        # Handle streaming response
        if is_streaming:
            images_data = await self._process_streaming_image_response(image_response)
        else:
            # Process regular response - convert URLs to data URLs
            images_data = await self._process_image_response(image_response)

        if len(images_data) == 1:
            return ModelResponse(llm_response=images_data[0], response_code=200)
        else:
            return ModelResponse(llm_response=json.dumps(images_data), response_code=200)


class CustomOllama(BaseCustomModel):
    def __init__(self, model_config: dict[str, Any]) -> None:
        super().__init__(model_config)
        self.model_config = model_config

    def _validate_completions_api_support(self) -> None:
        if self.model_config.get("completions_api", False):
            logger.info(f"Model {self.name()} supports completion API.")

    async def _generate_native_structured_output(
        self,
        input: ChatPromptValue,
        model_params: ModelParams,
        pydantic_model: Type[BaseModel],
        **kwargs: Any,
    ) -> ModelResponse:
        """Generate structured output using Ollama's format parameter"""
        logger.info(f"[{self.name()}] Attempting native structured output generation")
        model_url = model_params.url
        try:
            self._set_client(model_url, model_params.auth_token)

            # Create JSON schema for guided generation
            json_schema = pydantic_model.model_json_schema()

            # Prepare payload using the client
            if self.model_config.get("completions_api", False):
                formatted_prompt = self.get_chat_formatted_text(
                    input.messages, **(self.chat_template_params or {})
                )
                payload = self._client.build_request(formatted_prompt=formatted_prompt)
            else:
                payload = self._client.build_request(messages=input.messages)

            # Use Ollama's native structured output using format parameter
            extra_params = {**(self.generation_params or {}), "format": json_schema}

            # Send the request using the client
            completion = await self._client.send_request(payload, self.name(), extra_params)

            # Check if the request was successful based on the response status
            resp_status = getattr(completion, "status_code", 200)  # Default to 200 if not present

            if resp_status != 200:
                logger.error(
                    f"[{self.name()}] Native structured output request failed with code: {resp_status}"
                )
                # Fall back to instruction-based approach
                logger.info(f"[{self.name()}] Falling back to instruction-based structured output")
                return await self._generate_fallback_structured_output(
                    input, model_params, pydantic_model, **kwargs
                )

            # Extract response text based on API type
            if self.model_config.get("completions_api", False):
                resp_text = completion["response"]
            else:
                resp_text = completion["message"]["content"]

            logger.info(f"[{self.name()}][{model_url}] RESPONSE: Native support call successful")
            logger.debug(f"[{self.name()}] Native structured output response: {resp_text}")

            # Now validate and format the JSON output
            try:
                parsed_data = json.loads(resp_text)
                # Try to validate with pydantic model
                logger.debug(f"[{self.name()}] Validating response against schema")
                pydantic_model(**parsed_data)
                logger.info(f"[{self.name()}] Native structured output generation succeeded")
                return ModelResponse(llm_response=resp_text, response_code=resp_status)
            except (json.JSONDecodeError, ValidationError) as e:
                logger.error(f"[{self.name()}] Native structured output validation failed: {e}")
                logger.info(f"[{self.name()}] Falling back to instruction-based structured output")
                # Fall back to instruction-based approach
                return await self._generate_fallback_structured_output(
                    input, model_params, pydantic_model, **kwargs
                )

        except Exception as e:
            logger.error(f"[{self.name()}] Native structured output generation failed: {e}")
            logger.info(f"[{self.name()}] Falling back to instruction-based structured output")
            # Fall back to instruction-based approach
            return await self._generate_fallback_structured_output(
                input, model_params, pydantic_model, **kwargs
            )

    async def _generate_response(
        self, input: ChatPromptValue, model_params: ModelParams, **kwargs: Any
    ) -> ModelResponse:
        ret_code = 200
        model_url = model_params.url
        try:
            self._set_client(model_url, model_params.auth_token)
            if self.model_config.get("completions_api", False):
                formatted_prompt = self.get_chat_formatted_text(
                    input.messages, **(self.chat_template_params or {})
                )
                payload = self._client.build_request(formatted_prompt=formatted_prompt)
            else:
                payload = self._client.build_request(messages=input.messages)
            completion = await self._client.send_request(
                payload, self.name(), self.generation_params
            )
            if self.model_config.get("completions_api", False):
                resp_text = completion["response"]
            else:
                resp_text = completion["message"]["content"]
        except Exception as x:
            resp_text = f"{constants.ERROR_PREFIX} Ollama request failed {x}"
            logger.error(resp_text)
            rcode = self._get_status_from_body(x)
            ret_code = rcode if rcode else 999
        return ModelResponse(llm_response=resp_text, response_code=ret_code)


class CustomTriton(BaseCustomModel):
    def _get_payload_config_template(self, inference_server: str, payload_key: str = "default"):
        """
        Get the payload configuration template for the Triton server.

        If the Triton server does not define a payload key, read the default flow.

        Args:
            inference_server (str): Inference server type, as of now we support
                only triton, may extend in future
            payload_key (str): Payload key to read from the configuration file.

        Returns:
            dict: The payload configuration template from the configuration file.
        """
        # if triton server does not define payload key, read the default flow
        try:
            payload_cfg = (
                utils.get_payload(inference_server, payload_key)
                if payload_key
                else utils.get_payload(inference_server)
            )
        except Exception as e:
            logger.error(f"Failed to get payload config: {e}")
            raise Exception(f"Failed to get payload config: {e}")
        return payload_cfg

    def _get_payload_json_template(self, payload_cfg: dict):
        """
        Get the payload JSON template for the Triton server.

        If the Triton server does not define a payload key, read the default flow.

        Args:
            payload_cfg (dict): Payload configuration template from the configuration file.
        Returns:
            dict: The payload JSON template from the configuration file.
        """
        # get the payload JSON
        payload_json_template = payload_cfg.get(constants.PAYLOAD_JSON)
        # payload json must be defined for triton server(for the specific API or default)
        assert payload_json_template is not None, "Payload JSON must be defined for Triton server."
        return payload_json_template

    def _create_triton_request(
        self, payload_dict: dict, messages: list[dict], generation_params: dict
    ):
        """This is the triton request payload.

        Read from the config file and build the final payload

        Args:
            payload_dict: payload template dictionary
            messages: messages to be embedded in the configured payload
            generation_params: parameters to be embedded in the configured payload

        Returns:
            final json
        """

        for inp in payload_dict["inputs"]:
            if inp.get("name") == "request":
                inp["data"] = [json.dumps(messages, ensure_ascii=False)]
            elif inp.get("name") == "options":
                inp["data"] = [json.dumps(generation_params, ensure_ascii=False)]

        return payload_dict

    def _get_response_text(self, resp_text: str, payload_config_template: dict):
        try:
            json_resp = json.loads(resp_text)
            final_resp_text = json_resp["outputs"][0]["data"][0]
            # get the response key
            resp_key = payload_config_template.get(constants.RESPONSE_KEY)
            # if resp_text is a dict, just fetch the data or else extract it from json
            final_resp_text = (
                final_resp_text.get(resp_key, "")
                if isinstance(final_resp_text, dict)
                else json.loads(final_resp_text).get(resp_key)
            )

        except Exception as e:
            logger.error(f"Failed to get response text: {e}")
            try:
                json_resp = json.loads(resp_text)
                outer_error = json.loads(json_resp.get("error", "{}"))
                inner_error = json.loads(outer_error.get("error", "{}"))
                error_msg = inner_error.get("error_message")

                if error_msg == "Invalid JSON returned by model.":
                    logger.error("Invalid JSON returned, JSON mode specified")
                    final_resp_text = inner_error.get("model_output") or inner_error.get(
                        "response_metadata", {}
                    ).get("models", [{}])[0].get("debug_info", {}).get("raw_model_output", "")
                else:
                    logger.error(f"Not a JSON error. Error message: {error_msg}")
                    raise RuntimeError("Not a JSON error")
            except Exception:
                logger.error(f"Unable to parse error response {resp_text}")
                final_resp_text = ""
        return final_resp_text

    def __init__(self, model_config: dict[str, Any]) -> None:
        super().__init__(model_config)
        utils.validate_required_keys(["url", "auth_token"], model_config, "model")
        self.model_config = model_config
        self.auth_token = str(model_config.get("auth_token")).replace("Bearer ", "")

    async def _generate_response(
        self, input: ChatPromptValue, model_params: ModelParams, **kwargs: Any
    ) -> ModelResponse:
        ret_code = 200
        model_url = model_params.url
        try:
            # Set Client
            self._set_client(model_url, model_params.auth_token)

            # Build Request
            payload_key = self.model_config.get("payload_key", "default")
            payload_config_template = self._get_payload_config_template(
                constants.INFERENCE_SERVER_TRITON, payload_key
            )
            payload_json_template = self._get_payload_json_template(payload_config_template)
            conversation = utils.convert_messages_from_langchain_to_chat_format(input.messages)
            payload = self._create_triton_request(
                payload_json_template, conversation, self.generation_params
            )
            payload = self._client.build_request_with_payload(payload=payload)

            # Send Request
            resp = await self._client.async_send_request(payload)

            logger.debug(f"[{self.name()}]\n[{model_url}] \n REQUEST DATA: {payload}")

            resp_text = resp.text
            if resp.status_code != 200:
                logger.error(
                    f"[{self.name()}] HTTP request failed with code: {resp.status_code} and error: {resp_text}"
                )
                resp_text = ""
                rcode = self._get_status_from_body(resp_text)
                ret_code = rcode if rcode else 999
            else:
                resp_text = self._get_response_text(resp_text, payload_config_template)

        except Exception as x:
            resp_text = f"Http request failed {x}"
            logger.error(resp_text)
            rcode = self._get_status_from_body(x)
            ret_code = rcode if rcode else 999
        return ModelResponse(llm_response=resp_text, response_code=ret_code)<|MERGE_RESOLUTION|>--- conflicted
+++ resolved
@@ -1115,9 +1115,8 @@
             )
 
     async def _generate_response(
-<<<<<<< HEAD
-        self, input: ChatPromptValue, model_params: ModelParams
-    ) -> Tuple[str, int]:
+        self, input: ChatPromptValue, model_params: ModelParams, **kwargs: Any
+    ) -> ModelResponse:
         # Check if this is gpt-4o-audio model which uses chat completions with audio
         model_name = str(self.model_config.get("model", ""))
         is_audio_chat_model = "gpt-4o-audio" in model_name.lower()
@@ -1125,11 +1124,7 @@
         # For gpt-4o-audio, route to audio chat completion regardless of output_type
         if is_audio_chat_model:
             return await self._generate_audio_chat_completion(input, model_params)
-        
-=======
-        self, input: ChatPromptValue, model_params: ModelParams, **kwargs: Any
-    ) -> ModelResponse:
->>>>>>> ac21df94
+       
         # Check the output type and route to appropriate method
         output_type = self.model_config.get("output_type")
         if output_type == "audio":
