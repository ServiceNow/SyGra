--- conflicted
+++ resolved
@@ -718,8 +718,6 @@
         messages: list[dict[str, Any]] = [_convert_message_to_dict(m) for m in langchain_messages]
         return messages
 
-<<<<<<< HEAD
-=======
     def _get_model_prefix(self) -> str:
         """
         Returns the model prefix for the model.
@@ -737,7 +735,6 @@
         model_prefix = self._get_model_prefix()
         return f"{model_prefix}/{self.model_name}"
 
->>>>>>> 8749ba76
 
 class CustomTGI(BaseCustomModel):
     def __init__(self, model_config: dict[str, Any]) -> None:
