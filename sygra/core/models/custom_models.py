from __future__ import annotations

import asyncio
import base64
import collections
import json
import os
import random
import re
import sys
import time
from abc import ABC, abstractmethod
from typing import (
    Any,
    DefaultDict,
    Dict,
    Optional,
    Sequence,
    Type,
    cast,
)

import openai
from langchain_core.messages import BaseMessage
from langchain_core.output_parsers import PydanticOutputParser
from langchain_core.prompt_values import ChatPromptValue
from langchain_core.utils.function_calling import convert_to_openai_tool
from pydantic import BaseModel, ValidationError
from tenacity import (
    AsyncRetrying,
    RetryError,
    retry_if_result,
    stop_after_attempt,
    wait_random_exponential,
)
from transformers import AutoTokenizer

import sygra.utils.constants as constants
from sygra.core.models.client.base_client import BaseClient
from sygra.core.models.client.client_factory import ClientFactory
from sygra.core.models.client.http_client import HttpClient
from sygra.core.models.client.openai_client import OpenAIClient
from sygra.core.models.model_response import ModelResponse
from sygra.core.models.structured_output.structured_output_config import (
    StructuredOutputConfig,
)
from sygra.logger.logger_config import logger
from sygra.utils import utils


class ModelParams:
    def __init__(self, url: str, auth_token: str):
        self.url = url
        self.auth_token = auth_token


class BaseCustomModel(ABC):
    def __init__(self, model_config: dict[str, Any]) -> None:
        utils.validate_required_keys(["name", "parameters"], model_config, "model")
        self.model_config = model_config
        self._structured_output_lock: Optional[asyncio.Lock] = None

        # Initialize structured output configuration
        structured_output_raw = model_config.get("structured_output")
        if structured_output_raw is None:
            self.structured_output_config: Dict[str, Any] = {}
            key_present = False
        else:
            self.structured_output_config = structured_output_raw or {}
            key_present = True

        self.structured_output = StructuredOutputConfig(self.structured_output_config, key_present)

        # sleep before every call - in ms
        self.delay = model_config.get("delay", 100)
        # max_wait for 8 attempts = 2^(8-1) = 128 secs
        self.retry_attempts = model_config.get("retry_attempts", 8)
        self.generation_params: dict[Any, Any] = model_config.get("parameters") or {}
        self.chat_template_params: dict[Any, Any] = model_config.get("chat_template_params") or {}
        self.hf_chat_template_model_id = model_config.get("hf_chat_template_model_id")
        if self.hf_chat_template_model_id:
            self.tokenizer = AutoTokenizer.from_pretrained(
                self.hf_chat_template_model_id, token=os.environ.get(constants.HF_TOKEN)
            )
            if model_config.get("modify_tokenizer", False):
                self._set_chat_template()
        self.model_stats: Dict[str, Any] = {"resp_code_dist": {}, "errors": {}}
        # track total count for round_robin load balancing; see "_get_model_url"
        self.call_count = 0
        # track the number of requests per url for least_requests load balancing; see "_get_model_url"
        self.url_reqs_count: DefaultDict[str, int] = collections.defaultdict(int)
        # store the timestamps to check if server is down
        self.model_failed_response_timestamp: list[float] = []
        self._validate_completions_api_support()
        self._client: BaseClient

    def _set_client(self, url: str, auth_token: Optional[str] = None, async_client: bool = True):
        """Get or create the client instance on demand."""
        self._client = ClientFactory.create_client(self.model_config, url, auth_token, async_client)

    def _validate_completions_api_support(self) -> None:
        """
        Validates that if completions_api is set to True, raises an error that model does not support completion API.

        Raises
        ------
        ValueError
            Model does not support completion API.
        """
        if self.model_config.get("completions_api", False):
            raise ValueError(
                f"Model {self.name()} does not support completion API. "
                f"Please set completions_api to False or remove completions_api from {self.name()} config in models.yaml"
            )

    def _set_chat_template(self):
        """
        Set the chat template for the tokenizer from the environment variable.
        Raises
        -------
        EnvironmentError
            If the environment variable for the chat template is not set and override_tokenizer is True.
        """
        env_name = utils.get_env_name(self.name())
        env_var = f"SYGRA_{env_name}_CHAT_TEMPLATE"

        template = os.environ.get(env_var)
        if template:
            self.tokenizer.chat_template = template
        else:
            raise EnvironmentError(
                f"Environment variable {env_var} not set, but override_tokenizer is True."
            )

    async def __call__(self, input: ChatPromptValue, **kwargs: Any) -> Any:
        # model_url = self._get_model_url()
        model_params = self._get_model_params()
        model_url = model_params.url

        # Handle structured output
        use_structured_output = (
            self.structured_output_config is not None and self.structured_output.enabled
        )

        logger.debug(
            f"[{self.name()}][{model_url}] REQUEST: {utils.convert_messages_from_langchain_to_chat_format(input.messages)}"
        )
        model_response: ModelResponse = await self._call_with_retry(
            input, model_params, use_structured_output, **kwargs
        )

        # Apply common finalization logic
        return self._finalize_response(model_response, model_url)

    def _finalize_response(self, model_response: ModelResponse, model_url: str) -> ModelResponse:
        """Common response finalization logic"""
        self._update_model_stats(model_response.llm_response, model_response.response_code)
        self._handle_server_down(model_response.response_code)
        # reduce the count of requests for the url to handle least_requests load balancing
        self.url_reqs_count[model_url] -= 1
        logger.debug(f"[{self.name()}][{model_url}] RESPONSE: {model_response.llm_response}")
        model_response.llm_response = self._replace_special_tokens(model_response.llm_response)
        model_response.llm_response = self._post_process_for_model(model_response.llm_response)
        return model_response

    async def _get_lock(self) -> asyncio.Lock:
        if self._structured_output_lock is None:
            self._structured_output_lock = asyncio.Lock()
        return self._structured_output_lock

    async def _handle_structured_output(
        self, input: ChatPromptValue, model_params: ModelParams, **kwargs: Any
    ) -> Optional[ModelResponse]:
        """Handle structured output generation"""
        lock = await self._get_lock()
        # Re-entry prevention using asyncio locking
        async with lock:
            pydantic_model = self.structured_output.get_pydantic_model()
            if not pydantic_model:
                logger.warning(
                    "Structured output enabled but no valid schema found, falling back to regular generation"
                )
                # Return a flag to signal that regular generation should be used
                return None

            # Check if model supports native structured output
            if self._supports_native_structured_output():
                logger.info(f"Using native structured output for {self.name()}")
                return await self._generate_native_structured_output(
                    input, model_params, pydantic_model, **kwargs
                )
            else:
                logger.info(f"Using fallback structured output for {self.name()}")
                # Get response from fallback method
                model_response: ModelResponse = await self._generate_fallback_structured_output(
                    input, model_params, pydantic_model, **kwargs
                )
                return model_response

    def _supports_native_structured_output(self) -> bool:
        """Check if the model supports native structured output"""
        # OpenAI and vLLM support native structured output
        return isinstance(self, (CustomOpenAI, CustomVLLM, CustomTGI, CustomOllama))

    async def _generate_native_structured_output(
        self,
        input: ChatPromptValue,
        model_params: ModelParams,
        pydantic_model: Type[BaseModel],
        **kwargs: Any,
    ) -> ModelResponse:
        """Generate structured output using native model support"""
        # This will be implemented in specific model classes
        raise NotImplementedError("Native structured output not implemented for this model")

    async def _generate_fallback_structured_output(
        self,
        input: ChatPromptValue,
        model_params: ModelParams,
        pydantic_model: Type[BaseModel],
        **kwargs: Any,
    ) -> ModelResponse:
        """Generate structured output using instruction-based fallback"""
        logger.info("Generating fallback structured output")
        parser = PydanticOutputParser(pydantic_object=pydantic_model)
        format_instructions = parser.get_format_instructions()

        # Modify the prompt to include format instructions
        modified_messages = list(input.messages)
        if modified_messages and modified_messages[-1].content:
            modified_messages[-1].content = (
                str(modified_messages[-1].content) + f"\n\n{format_instructions}"
            )

        modified_input = ChatPromptValue(messages=modified_messages)

        # Generate the text with retry (uses our centralized retry logic)
        model_response: ModelResponse = await self._generate_response_with_retry(
            modified_input, model_params, **kwargs
        )

        if model_response.response_code != 200:
            logger.error(
                f"[{self.name()}] Failed to generate fallback structured output: Status {model_response.response_code}"
            )
            return model_response

        # Try to parse the response to validate it's proper JSON
        try:
            parsed_output = parser.parse(model_response.llm_response or "")
            logger.info(f"[{self.name()}] Structured output parsed successfully")
            # Return the validated JSON string
            return ModelResponse(
                llm_response=parsed_output.model_dump_json(),
                response_code=200,
                tool_calls=model_response.tool_calls,
            )
        except Exception as e:
            logger.warning(f"[{self.name()}] Failed to parse structured output: {e}")
            logger.error(f"[{self.name()}] Returning unparsed response")
            # Return the original response text with status code 200
            return model_response

    def name(self) -> str:
        return cast(str, self.model_config["name"])

    def _get_model_params(self) -> ModelParams:
        url = self.model_config.get("url", "")
        auth_token = self.model_config.get("auth_token", "")

        return_url = None
        return_auth_token = None
        if isinstance(url, str):
            return_url = url
            return_auth_token = auth_token
        elif isinstance(url, list):
            load_balancing = self.model_config.get("load_balancing", "least_requests")
            if load_balancing == "round_robin":
                idx = self.call_count % len(url)
                return_url = url[idx]
                return_auth_token = auth_token[idx] if isinstance(auth_token, list) else auth_token
            elif load_balancing == "least_requests":
                # initialize the count for each url if it is not already done
                if not self.url_reqs_count:
                    self.url_reqs_count = collections.defaultdict(int, {u: 0 for u in url})
                # find the url with least requests
                min_value = min(self.url_reqs_count.values())
                min_keys = [k for k, v in self.url_reqs_count.items() if v == min_value]
                # get random url if all have same number of requests
                return_url = random.choice(min_keys)
                return_auth_token = (
                    auth_token[url.index(return_url)]
                    if isinstance(auth_token, list)
                    else auth_token
                )
                self.url_reqs_count[return_url] += 1
            else:
                raise ValueError(
                    f"Invalid load balancing type: {load_balancing}. Supported types are round_robin and least_requests"
                )
        else:
            raise ValueError("Model URL should be a string or a list of strings")

        self.call_count += 1
        return ModelParams(return_url, return_auth_token)

    # return the configured url if it is a string or
    # return the url based on the call count if it is a list to distribute the load
    def _get_model_url(self) -> str:
        url = self.model_config["url"]
        return_url = None
        if isinstance(url, str):
            return_url = url
        elif isinstance(url, list):
            load_balancing = self.model_config.get("load_balancing", "least_requests")
            if load_balancing == "round_robin":
                return_url = url[self.call_count % len(url)]
            elif load_balancing == "least_requests":
                # initialize the count for each url if it is not already done
                if not self.url_reqs_count:
                    self.url_reqs_count = collections.defaultdict(int, {u: 0 for u in url})
                # find the url with the least requests
                min_value = min(self.url_reqs_count.values())
                min_keys = [k for k, v in self.url_reqs_count.items() if v == min_value]
                # get random url if all have same number of requests
                return_url = random.choice(min_keys)
                self.url_reqs_count[return_url] += 1
            else:
                raise ValueError(
                    f"Invalid load balancing type: {load_balancing}. Supported types are round_robin and least_requests"
                )
        else:
            raise ValueError("Model URL should be a string or a list of strings")

        self.call_count += 1
        return return_url

    def _update_model_stats(self, resp_text: Optional[str], resp_status: int) -> None:
        code_count = self.model_stats["resp_code_dist"].get(resp_status, 0)
        self.model_stats["resp_code_dist"][resp_status] = code_count + 1
        if resp_status != 200:
            # TODO: Right now the error messages are based on vllm; need to generalize for all models
            if not resp_text:
                resp_text = ""
            resp_text = resp_text.lower()
            if "timed out" in resp_text:
                error_type = "timeout"
            elif "maximum context length is" in resp_text:
                error_type = "tokens_exceeded"
            elif "connection error" in resp_text:
                error_type = "connection_error"
            else:
                error_type = "other"
            error_count = self.model_stats["errors"].get(error_type, 0)
            self.model_stats["errors"][error_type] = error_count + 1

        # log model stats after every model_stats_interval
        total_requests = sum(self.model_stats["resp_code_dist"].values())
        model_stats_interval = self.model_config.get("stats_interval", 10000)
        if total_requests % model_stats_interval == 0:
            # convert stats to percentage
            temp_model_stats = {"total_requests": total_requests}
            for key_for_percent in ["resp_code_dist", "errors"]:
                temp_model_stats[key_for_percent] = {
                    k: f"{(v / total_requests): 0.3f}"
                    for k, v in self.model_stats[key_for_percent].items()
                }

            logger.info(f"[{self.name()}] Model Stats: {temp_model_stats}")

    @abstractmethod
    async def _generate_response(
        self, input: ChatPromptValue, model_params: ModelParams, **kwargs: Any
    ) -> ModelResponse:
        pass

    def _ping_model(self, url, auth_token) -> int:
        """
        Ping a single model
        Args:
            url: single url to ping
            auth_token: auth token for the url
        """
        # hello message
        is_multi_modal = self.model_config.get("multi_modal", True)
        msg = utils.backend_factory.get_test_message(is_multi_modal=is_multi_modal)
        # build parameters
        model_param = ModelParams(url=url, auth_token=auth_token)
        model_response: ModelResponse = asyncio.run(self._generate_response(msg, model_param))
        return model_response.response_code

    def ping(self) -> int:
        """
        Ping the model with a hello message and return http code
        if returns 200, its success
        """
        url_obj = self.model_config.get("url")
        auth_token = self.model_config.get("auth_token")
        if isinstance(url_obj, list):
            for i, url in enumerate(url_obj):
                token = auth_token[i] if isinstance(auth_token, list) else auth_token
                status = self._ping_model(url=url, auth_token=token)
                if status != 200:
                    logger.error(f"Server({url}) responded with {status}")
                    return status
            return 200
        else:
            return self._ping_model(url=self.model_config.get("url"), auth_token=auth_token)

    def get_chat_formatted_text(
        self, chat_format_object: Sequence[BaseMessage], **chat_template_params
    ) -> str:
        chat_formatted_text = str(
            self.tokenizer.apply_chat_template(
                utils.convert_messages_from_langchain_to_chat_format(chat_format_object),
                tokenize=False,
                add_generation_prompt=True,
                **chat_template_params,
            )
        )
        logger.debug(f"Chat formatted text: {chat_formatted_text}")
        return chat_formatted_text

    def _replace_special_tokens(self, text: Optional[str]) -> str:
        if not text:
            return ""
        for token in self.model_config.get("special_tokens", []):
            text = text.replace(token, "")
        return text.strip()

    def _post_process_for_model(self, text: str) -> str:
        if self.name() == "mixtral8x7b":
            # handle 8x7b generation of underscore with backslash
            text = text.replace("\\_", "_")
        elif self.name() == "mixtral_instruct_8x22b":
            # very specific pattern observed in 8x22b. The value within the details tag is what we need
            pattern1 = re.compile("<details><summary>.*?</summary>(.*?)</details>", re.DOTALL)
            res = re.findall(pattern1, text)
            if len(res) == 1:
                text = res[0]

            # to handle cases where mixtral adds additional tags around the text. e.g. [ANS]....[/ANS].
            # we are currently handling only cases where we observe one occurrence of the tag to reduce false positives
            pattern2 = re.compile(r"^\[([A-Z]+)\](.*?)\[/\1\]", re.DOTALL)
            res = re.findall(pattern2, text)
            if len(res) == 1:
                text = res[0][1]
            # 8x22b adds intermittently adds begin{align*} and end{align*} tags. Probably coming from latex training
            # data.
            text = text.replace("begin{align*}", "").replace("end{align*}", "").strip()
        return text

    def _is_retryable_error(self, result: ModelResponse):
        """check if the error is a rate limit error by checking response code"""
        # currently retrying for too many requests error(429)
        # and APIConnectionError(599) returned by OpenAI intermittently
        # and 444 = Blocked by azure content filter
        return result.response_code in constants.RETRYABLE_HTTP_ERROR

    def _log_before_retry(self, retry_state):
        """log retry attempt"""
        resp_code = retry_state.outcome.result().response_code
        logger.warning(
            f"[{self.name()}] Retrying the request in {retry_state.next_action.sleep} seconds as it returned"
            f" {resp_code} code"
        )

    async def _call_with_retry(
        self,
        input: ChatPromptValue,
        model_params: ModelParams,
        use_structured_output: bool = False,
        **kwargs: Any,
    ) -> ModelResponse:
        """
        Centralized retry method that delegates to either regular text generation
        or structured output handling based on the flag.
        """
        try:
            async for attempt in AsyncRetrying(
                retry=retry_if_result(self._is_retryable_error),
                wait=wait_random_exponential(multiplier=1),
                stop=stop_after_attempt(self.retry_attempts),
                before_sleep=self._log_before_retry,
            ):
                with attempt:
                    # initial delay for each call (in ms)
                    await asyncio.sleep(self.delay / 1000)

                    # Call the appropriate method based on the flag
                    if use_structured_output:
                        # Call the structured output handling
                        so_result = await self._handle_structured_output(
                            input, model_params, **kwargs
                        )

                        # If _handle_structured_output returns None, it means we should fall back to regular generation
                        if so_result is None:
                            logger.info(
                                "Structured output not configured, falling back to regular generation"
                            )
                            result = await self._generate_response(input, model_params, **kwargs)
                        else:
                            result = so_result
                    else:
                        # Regular text generation
                        result = await self._generate_response(input, model_params, **kwargs)

                    # Apply post-processing if defined
                    post_proc = self._get_post_processor()
                    if post_proc is not None:
                        result.llm_response = post_proc().apply(result.llm_response)
                        # IMPORTANT: add more items if needed in future
                        # result = (resp_str, resp_code)
                if (
                    attempt.retry_state.outcome is not None
                    and not attempt.retry_state.outcome.failed
                ):
                    attempt.retry_state.set_result(result)
        except RetryError:
            logger.error(f"[{self.name()}] Request failed after {self.retry_attempts} attempts")
        return result

    async def _generate_response_with_retry(
        self, input: ChatPromptValue, model_params: ModelParams, **kwargs: Any
    ) -> ModelResponse:
        """
        Backward compatibility method that uses the centralized _call_with_retry.
        Retry text generation with model with exponential backoff and random jitter.
        Total number of retry attempts and delay between each attempt can be configured
        via "retry_attempts" and "delay" properties in eval/config/models.json
        """
        return await self._call_with_retry(
            input, model_params, use_structured_output=False, **kwargs
        )

    # get post processor if available, returns none if not defined
    def _get_post_processor(self):
        post_proc = self.model_config.get("post_process")
        return utils.get_func_from_str(post_proc) if post_proc else None

    def _handle_server_down(self, resp_status: int):
        """
        When the server is down, we check if we receive server down status(404, 500-503)
        if the failure count is 10(MAX_FAILED_ERROR) within 30(MODEL_FAILURE_WINDOW_IN_SEC) seconds
        shutdown the process, we need to fix the model first
        """
        if not constants.HANDLE_SERVER_DOWN:
            # no need to handle this, user has disabled the feature
            return
        if resp_status in constants.SERVER_DOWN_ERROR_CODE:
            # append the current timestamp for this error
            self.model_failed_response_timestamp.append(time.time())
            # if storage is full, pop the first in
            if len(self.model_failed_response_timestamp) > constants.MAX_FAILED_ERROR:
                self.model_failed_response_timestamp.pop(0)

            total_in_queue = len(self.model_failed_response_timestamp)
            # if total count is more than maximum error to handle, than only do the validation
            if total_in_queue >= constants.MAX_FAILED_ERROR:
                # when MAX_FAILED_ERROR = 10
                # if 100 in total, check time diff of 91st(old) and 100th(new)
                # if 10 in total, check time diff of 1st(old) and 10th(new)
                oldest_timestamp = self.model_failed_response_timestamp[
                    total_in_queue - constants.MAX_FAILED_ERROR
                ]
                newest_timestamp = self.model_failed_response_timestamp[total_in_queue - 1]
                time_gap_in_sec = newest_timestamp - oldest_timestamp
                logger.warning(
                    f"Server failure count: {constants.MAX_FAILED_ERROR} in {time_gap_in_sec} seconds."
                )
                # last n(MAX_FAILED_ERROR) failures within t(MODEL_FAILURE_WINDOW_IN_SEC) seconds
                if time_gap_in_sec < constants.MODEL_FAILURE_WINDOW_IN_SEC:
                    logger.error(
                        f"SYSTEM EXITING as the dependant model({self.name()}) is down for longer period."
                    )
                    sys.exit()

    def _get_status_from_body(self, response: Any) -> Optional[int]:
        """
        Extract http error status code from body
        """
        try:
            # Attempt to normalize to a dict body
            body: Optional[dict[str, Any]] = None
            # Some SDK exceptions have a `.body` attribute (object with dict or JSON string)
            if hasattr(response, "body"):
                resp_body = getattr(response, "body")
                if isinstance(resp_body, dict):
                    body = resp_body
                elif isinstance(resp_body, str):
                    body = json.loads(resp_body)
            # If not found via attribute, the response itself might be a dict or JSON string
            if body is None:
                if isinstance(response, dict):
                    body = response
                elif isinstance(response, str):
                    # Try load as JSON string
                    body = json.loads(response)
                else:
                    return None

            status_code = body.get("statusCode")
            # for openai api it is in code
            if status_code is None:
                code = body.get("code")
                if code is not None:
                    return int(code)
                return None
            else:
                return int(status_code)
        except Exception:
            return None

    def _convert_tools_to_model_format(self, **kwargs):
        formatted_tools = []
        if kwargs.get("tools"):
            tools = kwargs.get("tools", [])
            formatted_tools = [convert_to_openai_tool(tool, strict=True) for tool in tools]
        return formatted_tools


class CustomTGI(BaseCustomModel):
    def __init__(self, model_config: dict[str, Any]) -> None:
        super().__init__(model_config)
        utils.validate_required_keys(["url", "auth_token"], model_config, "model")
        self.model_config = model_config
        self.auth_token = cast(str, model_config.get("auth_token")).replace("Bearer ", "")

    async def _generate_native_structured_output(
        self,
        input: ChatPromptValue,
        model_params: ModelParams,
        pydantic_model: Type[BaseModel],
        **kwargs: Any,
    ) -> ModelResponse:
        """Generate structured output using TGI's native support"""
        logger.info(f"[{self.name()}] Attempting native structured output generation")
        model_url = model_params.url
        try:
            # Set Client
            self._set_client(model_params.url, model_params.auth_token)
            client = cast(HttpClient, self._client)

            # Get JSON schema from the Pydantic model
            json_schema = pydantic_model.model_json_schema()

            # Build Request
            payload = {
                "inputs": self.get_chat_formatted_text(
                    input.messages, **(self.chat_template_params or {})
                )
            }

            # Prepare generation parameters with guidance
            generation_params_with_guidance = {
                **(self.generation_params or {}),
                "parameters": {"grammar": {"type": "json", "value": json_schema}},
            }

            payload = client.build_request_with_payload(payload=payload)

            # Send Request with guidance parameters
            resp = await client.async_send_request(
                payload, generation_params=generation_params_with_guidance
            )

            resp_text = resp.text
            resp_status = resp.status_code
            logger.info(f"[{self.name()}][{model_url}] RESPONSE: Native support call successful")
            logger.debug(f"[{self.name()}] Native structured output response: {resp_text}")

            if resp_status != 200:
                logger.error(
                    f"[{self.name()}] Native structured output HTTP request failed with code: {resp_status}"
                )
                # Fall back to instruction-based approach
                logger.info(f"[{self.name()}] Falling back to instruction-based structured output")
                return await self._generate_fallback_structured_output(
                    input, model_params, pydantic_model, **kwargs
                )

            # Parse the response text - TGI returns the guided JSON directly
            resp_text = json.loads(resp_text)["generated_text"]

            # Validate the response against the schema
            try:
                resp_text = json.loads(resp_text) if isinstance(resp_text, str) else resp_text
                # Attempt to parse with the pydantic model to validate
                logger.debug(f"[{self.name()}] Validating response against schema")
                pydantic_model.model_validate(resp_text)
                # If validation succeeds, return the validated JSON
                logger.info(f"[{self.name()}] Native structured output generation succeeded")
                return ModelResponse(llm_response=json.dumps(resp_text), response_code=resp_status)
            except (json.JSONDecodeError, ValidationError) as e:
                logger.error(f"[{self.name()}] Native structured output validation failed: {e}")
                logger.info(f"[{self.name()}] Falling back to instruction-based structured output")
                # Fall back to instruction-based approach
                return await self._generate_fallback_structured_output(
                    input, model_params, pydantic_model, **kwargs
                )

        except Exception as e:
            logger.error(f"[{self.name()}] Native structured output generation failed: {e}")
            logger.info(f"[{self.name()}] Falling back to instruction-based structured output")
            # Fall back to instruction-based approach
            return await self._generate_fallback_structured_output(
                input, model_params, pydantic_model, **kwargs
            )

    async def _generate_response(
        self, input: ChatPromptValue, model_params: ModelParams, **kwargs: Any
    ) -> ModelResponse:
        try:
            # Set Client
            self._set_client(model_params.url, model_params.auth_token)
            client = cast(HttpClient, self._client)
            # Build Request
            payload = {
                "inputs": self.get_chat_formatted_text(
                    input.messages, **(self.chat_template_params or {})
                )
            }
            payload = client.build_request_with_payload(payload=payload)
            # Send Request
            resp = await client.async_send_request(
                payload, generation_params=self.generation_params
            )

            resp_text = resp.text
            ret_code = resp.status_code
            if ret_code != 200:
                logger.error(
                    f"HTTP request failed with code: {resp.status_code} and error: {resp_text}"
                )
                resp_text = f"{constants.ERROR_PREFIX} {resp_text}"
                if (
                    constants.ELEMAI_JOB_DOWN in resp_text
                    or constants.CONNECTION_ERROR in resp_text
                ):
                    # server down
                    ret_code = 503
                else:
                    ret_code = resp.status_code
            else:
                resp_text = json.loads(resp_text)["generated_text"]
        except Exception as x:
            resp_text = f"{constants.ERROR_PREFIX} Http request failed {x}"
            logger.error(resp_text)
            rcode = self._get_status_from_body(x)
            ret_code = rcode if rcode else 999
            return ModelResponse(llm_response=resp_text, response_code=ret_code)
        return ModelResponse(llm_response=resp_text, response_code=ret_code)


class CustomAzure(BaseCustomModel):
    def __init__(self, model_config: dict[str, Any]) -> None:
        super().__init__(model_config)
        utils.validate_required_keys(["url", "auth_token"], model_config, "model")
        self.model_config = model_config
        auth_token_value = model_config["auth_token"]  # already validated key exists

        if isinstance(auth_token_value, str):
            self.auth_token = auth_token_value.replace("Bearer ", "")
        elif isinstance(auth_token_value, list) and auth_token_value:
            # take first element if non-empty list
            first_item = auth_token_value[0]
            if not isinstance(first_item, str):
                raise TypeError("auth_token list must contain strings")
            self.auth_token = first_item.replace("Bearer ", "")
        else:
            raise ValueError("auth_token must be a string or non-empty list of strings")

    async def _generate_response(
        self, input: ChatPromptValue, model_params: ModelParams, **kwargs: Any
    ) -> ModelResponse:
        model_url = model_params.url
        try:
            # Set Client
            self._set_client(model_url, model_params.auth_token)
            # Build Request
            payload = {
                "messages": utils.convert_messages_from_langchain_to_chat_format(input.messages)
            }
            payload = self._client.build_request_with_payload(payload=payload)
            # Send Request
            resp = await self._client.async_send_request(
                payload, generation_params=self.generation_params
            )

            logger.debug(f"[{self.name()}]\n[{model_url}] \n REQUEST DATA: {payload}")

            resp_text = resp.text
            ret_code = resp.status_code
            if ret_code != 200:
                logger.error(
                    f"[{self.name()}] HTTP request failed with code: {ret_code} and error: {resp_text}"
                )
                resp_text = ""
            else:
                result = json.loads(resp_text)
                if result["choices"][0]["finish_reason"] == "content_filter":
                    return ModelResponse(
                        llm_response="Blocked by azure content filter", response_code=444
                    )
                resp_text = result["choices"][0]["message"]["content"]
        except Exception as x:
            resp_text = f"Http request failed {x}"
            logger.error(resp_text)
            rcode = self._get_status_from_body(x)
            ret_code = rcode if rcode else 999
            return ModelResponse(llm_response=resp_text, response_code=ret_code)
        return ModelResponse(llm_response=resp_text, response_code=ret_code)


class CustomMistralAPI(BaseCustomModel):
    def __init__(self, model_config: dict[str, Any]) -> None:
        super().__init__(model_config)

    async def _generate_response(
        self, input: ChatPromptValue, model_params: ModelParams, **kwargs: Any
    ) -> ModelResponse:
        ret_code = 200
        model_url = model_params.url
        try:
            chat_format_messages = utils.convert_messages_from_langchain_to_chat_format(
                input.messages
            )
            messages = [{"role": m["role"], "content": m["content"]} for m in chat_format_messages]
            self._set_client(model_url, model_params.auth_token)
            chat_response = await self._client.chat.complete_async(  # type: ignore
                model=self.model_config.get("model"),
                messages=messages,
                **self.generation_params,
            )
            resp_text = chat_response.choices[0].message.content
        except Exception as x:
            resp_text = f"{constants.ERROR_PREFIX} Http request failed {x}"
            logger.error(resp_text)
            lower_resp_text = resp_text.lower()
            rcode = self._get_status_from_body(x)
            if (
                constants.MIXTRAL_API_RATE_LIMIT_ERROR.lower() in lower_resp_text
                or constants.MIXTRAL_API_MODEL_OVERLOAD_ERROR.lower() in lower_resp_text
            ):
                ret_code = 429
            elif rcode is not None:
                ret_code = rcode
            else:
                # for other cases, return 999, dont retry
                ret_code = 999
        return ModelResponse(llm_response=resp_text, response_code=ret_code)


class CustomVLLM(BaseCustomModel):
    def __init__(self, model_config: dict[str, Any]) -> None:
        super().__init__(model_config)
        utils.validate_required_keys(["url", "auth_token"], model_config, "model")
        self.model_config = model_config
        self.auth_token = str(model_config.get("auth_token")).replace("Bearer ", "")
        self.model_serving_name = model_config.get("model_serving_name", self.name())

    def _validate_completions_api_support(self) -> None:
        if self.model_config.get("completions_api", False):
            logger.info(f"Model {self.name()} supports completion API.")

    async def _generate_native_structured_output(
        self,
        input: ChatPromptValue,
        model_params: ModelParams,
        pydantic_model: Type[BaseModel],
        **kwargs: Any,
    ) -> ModelResponse:
        """Generate structured output using vLLM's guided generation"""
        logger.info(f"[{self.name()}] Attempting native structured output generation")
        model_url = model_params.url
        try:
            self._set_client(model_url, model_params.auth_token)
            client = cast(OpenAIClient, self._client)
            tool_calls = []

            # Create JSON schema for guided generation
            json_schema = pydantic_model.model_json_schema()

            # Prepare payload using the client
            if self.model_config.get("completions_api", False):
                formatted_prompt = self.get_chat_formatted_text(
                    input.messages, **(self.chat_template_params or {})
                )
                payload = client.build_request(formatted_prompt=formatted_prompt)
            else:
                payload = client.build_request(messages=input.messages)

            # Convert to model format tools
            formatted_tools = self._convert_tools_to_model_format(**kwargs)
            if formatted_tools:
                self.generation_params.update(
                    {"tools": formatted_tools, "tool_choice": kwargs.get("tool_choice", "auto")}
                )

            # Use vLLM's native guided generation
            extra_params = {**(self.generation_params or {}), "guided_json": json_schema}

            # Send the request using the client
            completion = await client.send_request(payload, self.model_serving_name, extra_params)

            # Check if the request was successful based on the response status
            resp_status = getattr(completion, "status_code", 200)  # Default to 200 if not present

            if resp_status != 200:
                logger.error(
                    f"[{self.name()}] Native structured output request failed with code: {resp_status}"
                )
                # Fall back to instruction-based approach
                logger.info(f"[{self.name()}] Falling back to instruction-based structured output")
                return await self._generate_fallback_structured_output(
                    input, model_params, pydantic_model, **kwargs
                )

            # Extract response text based on API type
            if self.model_config.get("completions_api", False):
                resp_text = completion.choices[0].model_dump()["text"]
            else:
                resp_text = completion.choices[0].model_dump()["message"]["content"]
                tool_calls = completion.choices[0].model_dump()["message"]["tool_calls"]
            logger.info(f"[{self.name()}][{model_url}] RESPONSE: Native support call successful")
            logger.debug(f"[{self.name()}] Native structured output response: {resp_text}")

            # Now validate and format the JSON output
            try:
                parsed_data = json.loads(resp_text)
                # Validate with pydantic model
                pydantic_model(**parsed_data)
                # Return JSON string representation
                logger.info(f"[{self.name()}] Native structured output generation succeeded")
                return ModelResponse(
                    llm_response=json.dumps(parsed_data),
                    response_code=resp_status,
                    tool_calls=tool_calls,
                )
            except (json.JSONDecodeError, ValidationError) as e:
                logger.error(f"[{self.name()}] Native structured output validation failed: {e}")
                logger.info(f"[{self.name()}] Falling back to instruction-based structured output")
                # Fall back to instruction-based approach
                return await self._generate_fallback_structured_output(
                    input, model_params, pydantic_model, **kwargs
                )

        except Exception as e:
            logger.error(f"[{self.name()}] Native structured output generation failed: {e}")
            logger.info(f"[{self.name()}] Falling back to instruction-based structured output")
            # Fall back to instruction-based approach
            return await self._generate_fallback_structured_output(
                input, model_params, pydantic_model, **kwargs
            )

    async def _generate_response(
        self, input: ChatPromptValue, model_params: ModelParams, **kwargs: Any
    ) -> ModelResponse:
        ret_code = 200
        model_url = model_params.url
        tool_calls = None
        try:
            # create vllm client for every request otherwise it starts failing set header to close connection
            # otherwise spurious event loop errors show up -
            # https://github.com/encode/httpx/discussions/2959#discussioncomment-7665278
            self._set_client(model_url, model_params.auth_token)
            if self.model_config.get("completions_api", False):
                formatted_prompt = self.get_chat_formatted_text(
                    input.messages, **(self.chat_template_params or {})
                )
                payload = self._client.build_request(formatted_prompt=formatted_prompt)
            else:
                payload = self._client.build_request(messages=input.messages)

            # Convert to model format tools
            formatted_tools = self._convert_tools_to_model_format(**kwargs)
            if formatted_tools:
                self.generation_params.update(
                    {"tools": formatted_tools, "tool_choice": kwargs.get("tool_choice", "auto")}
                )

            completion = await self._client.send_request(
                payload, self.model_serving_name, self.generation_params
            )
            if self.model_config.get("completions_api", False):
                resp_text = completion.choices[0].model_dump()["text"]
            else:
                resp_text = completion.choices[0].model_dump()["message"]["content"]
                tool_calls = completion.choices[0].model_dump()["message"]["tool_calls"]
            # TODO: Test rate limit handling for vllm
        except openai.RateLimitError as e:
            logger.warn(f"vLLM api request exceeded rate limit: {e}")
            resp_text = f"{constants.ERROR_PREFIX} Http request failed {e}"
            ret_code = 429
        except Exception as x:
            resp_text = f"{constants.ERROR_PREFIX} Http request failed {x}"
            logger.error(resp_text)
            rcode = self._get_status_from_body(x)
            if constants.ELEMAI_JOB_DOWN in resp_text or constants.CONNECTION_ERROR in resp_text:
                # inference server is down
                ret_code = 503
            elif rcode is not None:
                ret_code = rcode
            else:
                # for other cases, return 999, dont retry
                ret_code = 999
        return ModelResponse(llm_response=resp_text, response_code=ret_code, tool_calls=tool_calls)


class CustomOpenAI(BaseCustomModel):

    def __init__(self, model_config: dict[str, Any]) -> None:
        super().__init__(model_config)
        utils.validate_required_keys(
            ["url", "auth_token", "api_version", "model"], model_config, "model"
        )
        self.model_config = model_config

    def _validate_completions_api_support(self) -> None:
        if self.model_config.get("completions_api", False):
            logger.info(f"Model {self.name()} supports completion API.")

    async def _generate_native_structured_output(
        self,
        input: ChatPromptValue,
        model_params: ModelParams,
        pydantic_model: Type[BaseModel],
        **kwargs: Any,
    ) -> ModelResponse:
        """Generate structured output using OpenAI's native support"""
        logger.info(f"[{self.name()}] Attempting native structured output generation")
        model_url = model_params.url
        try:
            self._set_client(model_url, model_params.auth_token)

            # Prepare payload using the client
            if self.model_config.get("completions_api", False):
                formatted_prompt = self.get_chat_formatted_text(
                    input.messages, **(self.chat_template_params or {})
                )
                payload = self._client.build_request(formatted_prompt=formatted_prompt)
            else:
                payload = self._client.build_request(messages=input.messages)

            # Convert to model format tools
            formatted_tools = self._convert_tools_to_model_format(**kwargs)
            if formatted_tools:
                self.generation_params.update(
                    {"tools": formatted_tools, "tool_choice": kwargs.get("tool_choice", "auto")}
                )

            # Add pydantic_model to generation params
            all_params = {
                **(self.generation_params or {}),
                "pydantic_model": pydantic_model,
            }
            # Send the request using the client
            completion = await self._client.send_request(
                payload, str(self.model_config.get("model")), all_params
            )

            # Check if the request was successful based on the response status
            resp_status = getattr(completion, "status_code", 200)  # Default to 200 if not present

            if resp_status != 200:
                logger.error(
                    f"[{self.name()}] Native structured output request failed with code: {resp_status}"
                )
                # Fall back to instruction-based approach
                logger.info(f"[{self.name()}] Falling back to instruction-based structured output")
                return await self._generate_fallback_structured_output(
                    input, model_params, pydantic_model, **kwargs
                )

            # Extract response text based on API type
            if self.model_config.get("completions_api", False):
                model_response: ModelResponse = ModelResponse(
                    llm_response=completion.choices[0].model_dump()["text"],
                    response_code=resp_status,
                )
            else:
                model_response = ModelResponse(
                    llm_response=completion.choices[0].model_dump()["message"]["content"],
                    response_code=resp_status,
                    tool_calls=completion.choices[0].model_dump()["message"]["tool_calls"],
                )
            logger.info(f"[{self.name()}][{model_url}] RESPONSE: Native support call successful")
            logger.debug(
                f"[{self.name()}] Native structured output response: {model_response.llm_response}"
            )

            # Try to parse and validate the response
            try:
                json_data = json.loads(model_response.llm_response or "")
                # Try to validate with pydantic model
                logger.debug(f"[{self.name()}] Validating response against schema")
                pydantic_model.model_validate(json_data)
                logger.info(f"[{self.name()}] Native structured output generation succeeded")
                return model_response
            except (json.JSONDecodeError, ValidationError) as e:
                logger.error(f"[{self.name()}] Native structured output validation failed: {e}")
                logger.info(f"[{self.name()}] Falling back to instruction-based structured output")
                # Fall back to instruction-based approach
                return await self._generate_fallback_structured_output(
                    input, model_params, pydantic_model, **kwargs
                )

        except Exception as e:
            logger.error(f"[{self.name()}] Native structured output generation failed: {e}")
            logger.info(f"[{self.name()}] Falling back to instruction-based structured output")
            # Fall back to instruction-based approach
            return await self._generate_fallback_structured_output(
                input, model_params, pydantic_model, **kwargs
            )

    async def _generate_response(
<<<<<<< HEAD
        self, input: ChatPromptValue, model_params: ModelParams, **kwargs: Any
    ) -> ModelResponse:
        # Check if this is a TTS request based on output_type
        if self.model_config.get("output_type") == "audio":
            return await self._generate_speech(input, model_params, **kwargs)
=======
        self, input: ChatPromptValue, model_params: ModelParams
    ) -> Tuple[str, int]:
        # Check the output type and route to appropriate method
        output_type = self.model_config.get("output_type")
        if output_type == "audio":
            return await self._generate_speech(input, model_params)
        elif output_type == "image":
            return await self._generate_image(input, model_params)
>>>>>>> d9c09036
        else:
            return await self._generate_text(input, model_params, **kwargs)

    async def _generate_text(
        self, input: ChatPromptValue, model_params: ModelParams, **kwargs: Any
    ) -> ModelResponse:
        """
        Generate text using OpenAI/Azure OpenAI Chat or Completions API.
        This method is called when output_type is 'text' or not specified in model config.
        Args:
            input: ChatPromptValue containing the messages for chat completion
            model_params: Model parameters including URL and auth token
        Returns:
            Model Response
        """
        ret_code = 200
        model_url = model_params.url
        tool_calls = None
        try:
            # create azure openai client for every request otherwise it starts failing
            # set header to close connection otherwise spurious event loop errors show up - https://github.com/encode/httpx/discussions/2959#discussioncomment-7665278
            self._set_client(model_url, model_params.auth_token)
            if self.model_config.get("completions_api", False):
                formatted_prompt = self.get_chat_formatted_text(
                    input.messages, **(self.chat_template_params or {})
                )
                payload = self._client.build_request(formatted_prompt=formatted_prompt)
            else:
                payload = self._client.build_request(messages=input.messages)

            # Convert to model format tools
            formatted_tools = self._convert_tools_to_model_format(**kwargs)
            if formatted_tools:
                self.generation_params.update(
                    {"tools": formatted_tools, "tool_choice": kwargs.get("tool_choice", "auto")}
                )

            completion = await self._client.send_request(
                payload, str(self.model_config.get("model")), self.generation_params
            )
            if self.model_config.get("completions_api", False):
                resp_text = completion.choices[0].model_dump()["text"]
            else:
                resp_text = completion.choices[0].model_dump()["message"]["content"]
                tool_calls = completion.choices[0].model_dump()["message"]["tool_calls"]
        except openai.RateLimitError as e:
            logger.warn(f"AzureOpenAI api request exceeded rate limit: {e}")
            resp_text = f"{constants.ERROR_PREFIX} Http request failed {e}"
            ret_code = 429
        except Exception as x:
            resp_text = f"{constants.ERROR_PREFIX} Http request failed {x}"
            logger.error(resp_text)
            rcode = self._get_status_from_body(x)
            ret_code = rcode if rcode else 999
        return ModelResponse(
            llm_response=resp_text or "", response_code=ret_code, tool_calls=tool_calls
        )

    async def _generate_speech(
        self, input: ChatPromptValue, model_params: ModelParams, **kwargs: Any
    ) -> ModelResponse:
        """
        Generate speech from text using OpenAI/Azure OpenAI TTS API.
        This method is called when output_type is 'audio' in model config.

        Args:
            input: ChatPromptValue containing the text to convert to speech
            model_params: Model parameters including URL and auth token

        Returns:
            Model Response
        """
        ret_code = 200
        model_url = model_params.url

        try:
            # Extract text from messages
            text_to_speak = ""
            for message in input.messages:
                if hasattr(message, "content"):
                    text_to_speak += str(message.content) + " "
            text_to_speak = text_to_speak.strip()

            if not text_to_speak:
                logger.error(f"[{self.name()}] No text provided for TTS conversion")
                return ModelResponse(
                    llm_response=f"{constants.ERROR_PREFIX} No text provided for TTS conversion",
                    response_code=400,
                )

            # Validate text length (OpenAI TTS limit is 4096 characters)
            if len(text_to_speak) > 4096:
                logger.warn(
                    f"[{self.name()}] Text exceeds 4096 character limit: {len(text_to_speak)} characters"
                )

            # Set up the OpenAI client
            self._set_client(model_url, model_params.auth_token)

            # Get TTS-specific parameters from generation_params or model_config
            voice = self.generation_params.get("voice", self.model_config.get("voice", None))
            response_format = self.generation_params.get(
                "response_format", self.model_config.get("response_format", "wav")
            )
            speed = self.generation_params.get("speed", self.model_config.get("speed", 1.0))

            # Validate speed
            speed = max(0.25, min(4.0, float(speed)))

            logger.debug(
                f"[{self.name()}] TTS parameters - voice: {voice}, format: {response_format}, speed: {speed}"
            )

            # Prepare TTS request parameters
            tts_params = {
                "input": text_to_speak,
                "voice": voice,
                "response_format": response_format,
                "speed": speed,
            }

            # Make the TTS API call
            # Cast to OpenAIClient since BaseClient doesn't have create_speech
            openai_client = cast(OpenAIClient, self._client)
            audio_response = await openai_client.create_speech(
                model=str(self.model_config.get("model")), **tts_params
            )

            # Map response format to MIME type
            mime_types = {
                "mp3": "audio/mpeg",
                "opus": "audio/opus",
                "aac": "audio/aac",
                "flac": "audio/flac",
                "wav": "audio/wav",
                "pcm": "audio/pcm",
            }
            mime_type = mime_types.get(response_format, "audio/wav")

            # Create base64 encoded data URL
            audio_base64 = base64.b64encode(audio_response.content).decode("utf-8")
            data_url = f"data:{mime_type};base64,{audio_base64}"
            resp_text = data_url

        except openai.RateLimitError as e:
            logger.warning(f"[{self.name()}] OpenAI TTS API request exceeded rate limit: {e}")
            resp_text = f"{constants.ERROR_PREFIX} Rate limit exceeded: {e}"
            ret_code = 429
        except openai.APIError as e:
            logger.error(f"[{self.name()}] OpenAI TTS API error: {e}")
            resp_text = f"{constants.ERROR_PREFIX} API error: {e}"
            ret_code = getattr(e, "status_code", 500)
        except Exception as x:
            resp_text = f"{constants.ERROR_PREFIX} TTS request failed: {x}"
            logger.error(f"[{self.name()}] {resp_text}")
            rcode = self._get_status_from_body(x)
            ret_code = rcode if rcode else 999

        return ModelResponse(llm_response=resp_text, response_code=ret_code)

    async def _generate_image(
        self, input: ChatPromptValue, model_params: ModelParams
    ) -> Tuple[str, int]:
        """
        Generate or edit images using OpenAI/Azure OpenAI Image API.
        Auto-detects whether to use generation or editing based on input content:
        - If input contains images: uses edit_image() API (text+image-to-image)
        - If input is text only: uses create_image() API (text-to-image)

        Args:
            input: ChatPromptValue containing text prompt and optionally images
            model_params: Model parameters including URL and auth token

        Returns:
            Tuple of (response_text, status_code)
            - On success: returns base64 encoded image(s) as JSON and 200
            - On error: returns error message and error code
        """
        ret_code = 200
        model_url = model_params.url

        try:

            # Extract text and images from messages
            prompt_text = ""
            image_data_urls = []

            for message in input.messages:
                if hasattr(message, "content"):
                    if isinstance(message.content, str):
                        content = message.content
                        if content.startswith("data:image/"):
                            image_data_urls.append(content)
                        else:
                            prompt_text += content + " "
                    elif isinstance(message.content, list):
                        for item in message.content:
                            if isinstance(item, dict):
                                if item.get("type") == "text":
                                    prompt_text += item.get("text", "") + " "
                                elif item.get("type") == "image_url":
                                    url = item.get("image_url", "")
                                    if isinstance(url, dict):
                                        url = url.get("url", "")
                                    if url.startswith("data:image/"):
                                        image_data_urls.append(url)

            prompt_text = prompt_text.strip()
            if not prompt_text:
                logger.error(f"[{self.name()}] No prompt provided for image generation")
                return f"{constants.ERROR_PREFIX} No prompt provided for image generation", 400

            if len(prompt_text) < 1000:
                pass
            elif self.model_config.get("model") == "dall-e-2" and len(prompt_text) > 1000:
                logger.warn(
                    f"[{self.name()}] Prompt exceeds 1000 character limit: {len(prompt_text)} characters"
                )
            elif self.model_config.get("model") == "dall-e-3" and len(prompt_text) > 4000:
                logger.warn(
                    f"[{self.name()}] Prompt exceeds 4000 character limit: {len(prompt_text)} characters"
                )
            elif self.model_config.get("model") == "gpt-image-1" and len(prompt_text) > 32000:
                logger.warn(
                    f"[Model {self.name()}] Prompt exceeds 32000 character limit: {len(prompt_text)} characters"
                )

            has_images = len(image_data_urls) > 0

            if has_images:
                # Image editing
                logger.debug(
                    f"[{self.name()}] Detected {len(image_data_urls)} image(s) in input, using image edit API"
                )
                return await self._edit_image_with_data_urls(
                    image_data_urls, prompt_text, model_url, model_params
                )
            else:
                # Text-to-image generation
                logger.debug(
                    f"[{self.name()}] No input images detected, using text-to-image generation API"
                )
                return await self._generate_image_from_text(prompt_text, model_url, model_params)

        except ValueError as e:
            logger.error(f"[{self.name()}] Invalid image data URL: {e}")
            resp_text = f"{constants.ERROR_PREFIX} Invalid image data: {e}"
            ret_code = 400
        except openai.RateLimitError as e:
            logger.warning(f"[{self.name()}] OpenAI Image API rate limit: {e}")
            resp_text = f"{constants.ERROR_PREFIX} Rate limit exceeded: {e}"
            ret_code = 429
        except openai.BadRequestError as e:
            logger.error(f"[{self.name()}] OpenAI Image API bad request: {e}")
            resp_text = f"{constants.ERROR_PREFIX} Bad request: {e}"
            ret_code = 400
        except openai.APIError as e:
            logger.error(f"[{self.name()}] OpenAI Image API error: {e}")
            resp_text = f"{constants.ERROR_PREFIX} API error: {e}"
            ret_code = getattr(e, "status_code", 500)
        except Exception as x:
            resp_text = f"{constants.ERROR_PREFIX} Image operation failed: {x}"
            logger.error(f"[{self.name()}] {resp_text}")
            rcode = self._get_status_from_body(x)
            ret_code = rcode if rcode else 999

        return resp_text, ret_code

    async def _generate_image_from_text(
        self, prompt_text: str, model_url: str, model_params: ModelParams
    ) -> Tuple[str, int]:
        """
        Generate images from text prompts (text-to-image).

        Args:
            prompt_text: Text prompt for image generation
            model_url: Model URL
            model_params: Model parameters

        Returns:
            Tuple of (response_text, status_code)
        """
        self._set_client(model_url, model_params.auth_token)

        params = self.generation_params

        # Check if streaming is enabled
        is_streaming = params.get("stream", False)

        logger.debug(
            f"[{self.name()}] Image generation parameters - {params}, streaming: {is_streaming}"
        )

        openai_client = cast(OpenAIClient, self._client)
        image_response = await openai_client.create_image(
            model=str(self.model_config.get("model")), prompt=prompt_text, **params
        )

        if is_streaming:
            images_data = await self._process_streaming_image_response(image_response)
        else:
            images_data = await self._process_image_response(image_response)

        if len(images_data) == 1:
            return images_data[0], 200
        else:
            return json.dumps(images_data), 200

    async def _process_streaming_image_response(self, stream_response):
        """
        Process streaming image generation response.
        Delegates to image_utils for processing.
        """
        from sygra.utils.image_utils import process_streaming_image_response

        return await process_streaming_image_response(stream_response, self.name())

    async def _process_image_response(self, image_response):
        """
        Process regular (non-streaming) image response.
        Delegates to image_utils for processing.
        """
        from sygra.utils.image_utils import process_image_response

        return await process_image_response(image_response, self.name())

    async def _url_to_data_url(self, url: str) -> str:
        """
        Fetch an image from URL and convert to base64 data URL.
        Delegates to image_utils for processing.
        """
        from sygra.utils.image_utils import url_to_data_url

        return await url_to_data_url(url, self.name())

    async def _edit_image_with_data_urls(
        self, image_data_urls: list, prompt_text: str, model_url: str, model_params: ModelParams
    ) -> Tuple[str, int]:
        """
        Edit images using data URLs.
        - GPT-Image-1: Supports up to 16 images
        - DALL-E-2: Supports only 1 image

        Args:
            image_data_urls: List of image data URLs
            prompt_text: Edit instruction
            model_url: Model URL
            model_params: Model parameters

        Returns:
            Tuple of (response_text, status_code)
        """
        import io

        from sygra.utils.image_utils import parse_image_data_url

        if not prompt_text:
            logger.error(f"[{self.name()}] No prompt provided for image editing")
            return f"{constants.ERROR_PREFIX} No prompt provided for image editing", 400

        # Set up the OpenAI client
        self._set_client(model_url, model_params.auth_token)

        model_name = str(self.model_config.get("model", "")).lower()
        # only gpt-image-1 supports multiple images for editing
        supports_multiple_images = "gpt-image-1" == model_name

        num_images = len(image_data_urls)
        if not supports_multiple_images and num_images > 1:
            logger.warning(
                f"[{self.name()}] Model {model_name} only supports single image editing. "
                f"Using first image only. Additional {num_images - 1} image(s) will be ignored."
            )
        elif supports_multiple_images and num_images > 16:
            logger.warning(
                f"[{self.name()}] Model {model_name} supports max 16 images. "
                f"Using first 16 images only. {num_images - 16} image(s) will be ignored."
            )
            image_data_urls = image_data_urls[:16]

        params = self.generation_params

        # Check if streaming is enabled
        is_streaming = params.get("stream", False)

        logger.debug(
            f"[{self.name()}] Image edit parameters - images: {num_images}, params: {params}, streaming: {is_streaming}"
        )

        # Decode images
        if supports_multiple_images and num_images > 1:
            # Multiple images for GPT-Image-1
            image_files = []
            for idx, data_url in enumerate(image_data_urls):
                _, _, img_bytes = parse_image_data_url(data_url)
                img_file = io.BytesIO(img_bytes)
                img_file.name = f"image_{idx}.png"
                image_files.append(img_file)

            image_param = image_files
        else:
            # Single image for DALL-E-2 or single image input
            _, _, image_bytes = parse_image_data_url(image_data_urls[0])
            image_file = io.BytesIO(image_bytes)
            image_file.name = "image.png"

            image_param = [image_file]

        # Call the image edit API
        openai_client = cast(OpenAIClient, self._client)
        image_response = await openai_client.edit_image(
            image=image_param, prompt=prompt_text, **params
        )

        # Handle streaming response
        if is_streaming:
            images_data = await self._process_streaming_image_response(image_response)
        else:
            # Process regular response - convert URLs to data URLs
            images_data = await self._process_image_response(image_response)

        if len(images_data) == 1:
            return images_data[0], 200
        else:
            return json.dumps(images_data), 200


class CustomOllama(BaseCustomModel):
    def __init__(self, model_config: dict[str, Any]) -> None:
        super().__init__(model_config)
        self.model_config = model_config

    def _validate_completions_api_support(self) -> None:
        if self.model_config.get("completions_api", False):
            logger.info(f"Model {self.name()} supports completion API.")

    async def _generate_native_structured_output(
        self,
        input: ChatPromptValue,
        model_params: ModelParams,
        pydantic_model: Type[BaseModel],
        **kwargs: Any,
    ) -> ModelResponse:
        """Generate structured output using Ollama's format parameter"""
        logger.info(f"[{self.name()}] Attempting native structured output generation")
        model_url = model_params.url
        try:
            self._set_client(model_url, model_params.auth_token)

            # Create JSON schema for guided generation
            json_schema = pydantic_model.model_json_schema()

            # Prepare payload using the client
            if self.model_config.get("completions_api", False):
                formatted_prompt = self.get_chat_formatted_text(
                    input.messages, **(self.chat_template_params or {})
                )
                payload = self._client.build_request(formatted_prompt=formatted_prompt)
            else:
                payload = self._client.build_request(messages=input.messages)

            # Use Ollama's native structured output using format parameter
            extra_params = {**(self.generation_params or {}), "format": json_schema}

            # Send the request using the client
            completion = await self._client.send_request(payload, self.name(), extra_params)

            # Check if the request was successful based on the response status
            resp_status = getattr(completion, "status_code", 200)  # Default to 200 if not present

            if resp_status != 200:
                logger.error(
                    f"[{self.name()}] Native structured output request failed with code: {resp_status}"
                )
                # Fall back to instruction-based approach
                logger.info(f"[{self.name()}] Falling back to instruction-based structured output")
                return await self._generate_fallback_structured_output(
                    input, model_params, pydantic_model, **kwargs
                )

            # Extract response text based on API type
            if self.model_config.get("completions_api", False):
                resp_text = completion["response"]
            else:
                resp_text = completion["message"]["content"]

            logger.info(f"[{self.name()}][{model_url}] RESPONSE: Native support call successful")
            logger.debug(f"[{self.name()}] Native structured output response: {resp_text}")

            # Now validate and format the JSON output
            try:
                parsed_data = json.loads(resp_text)
                # Try to validate with pydantic model
                logger.debug(f"[{self.name()}] Validating response against schema")
                pydantic_model(**parsed_data)
                logger.info(f"[{self.name()}] Native structured output generation succeeded")
                return ModelResponse(llm_response=resp_text, response_code=resp_status)
            except (json.JSONDecodeError, ValidationError) as e:
                logger.error(f"[{self.name()}] Native structured output validation failed: {e}")
                logger.info(f"[{self.name()}] Falling back to instruction-based structured output")
                # Fall back to instruction-based approach
                return await self._generate_fallback_structured_output(
                    input, model_params, pydantic_model, **kwargs
                )

        except Exception as e:
            logger.error(f"[{self.name()}] Native structured output generation failed: {e}")
            logger.info(f"[{self.name()}] Falling back to instruction-based structured output")
            # Fall back to instruction-based approach
            return await self._generate_fallback_structured_output(
                input, model_params, pydantic_model, **kwargs
            )

    async def _generate_response(
        self, input: ChatPromptValue, model_params: ModelParams, **kwargs: Any
    ) -> ModelResponse:
        ret_code = 200
        model_url = model_params.url
        try:
            self._set_client(model_url, model_params.auth_token)
            if self.model_config.get("completions_api", False):
                formatted_prompt = self.get_chat_formatted_text(
                    input.messages, **(self.chat_template_params or {})
                )
                payload = self._client.build_request(formatted_prompt=formatted_prompt)
            else:
                payload = self._client.build_request(messages=input.messages)
            completion = await self._client.send_request(
                payload, self.name(), self.generation_params
            )
            if self.model_config.get("completions_api", False):
                resp_text = completion["response"]
            else:
                resp_text = completion["message"]["content"]
        except Exception as x:
            resp_text = f"{constants.ERROR_PREFIX} Ollama request failed {x}"
            logger.error(resp_text)
            rcode = self._get_status_from_body(x)
            ret_code = rcode if rcode else 999
        return ModelResponse(llm_response=resp_text, response_code=ret_code)


class CustomTriton(BaseCustomModel):
    def _get_payload_config_template(self, inference_server: str, payload_key: str = "default"):
        """
        Get the payload configuration template for the Triton server.

        If the Triton server does not define a payload key, read the default flow.

        Args:
            inference_server (str): Inference server type, as of now we support
                only triton, may extend in future
            payload_key (str): Payload key to read from the configuration file.

        Returns:
            dict: The payload configuration template from the configuration file.
        """
        # if triton server does not define payload key, read the default flow
        try:
            payload_cfg = (
                utils.get_payload(inference_server, payload_key)
                if payload_key
                else utils.get_payload(inference_server)
            )
        except Exception as e:
            logger.error(f"Failed to get payload config: {e}")
            raise Exception(f"Failed to get payload config: {e}")
        return payload_cfg

    def _get_payload_json_template(self, payload_cfg: dict):
        """
        Get the payload JSON template for the Triton server.

        If the Triton server does not define a payload key, read the default flow.

        Args:
            payload_cfg (dict): Payload configuration template from the configuration file.
        Returns:
            dict: The payload JSON template from the configuration file.
        """
        # get the payload JSON
        payload_json_template = payload_cfg.get(constants.PAYLOAD_JSON)
        # payload json must be defined for triton server(for the specific API or default)
        assert payload_json_template is not None, "Payload JSON must be defined for Triton server."
        return payload_json_template

    def _create_triton_request(
        self, payload_dict: dict, messages: list[dict], generation_params: dict
    ):
        """This is the triton request payload.

        Read from the config file and build the final payload

        Args:
            payload_dict: payload template dictionary
            messages: messages to be embedded in the configured payload
            generation_params: parameters to be embedded in the configured payload

        Returns:
            final json
        """

        for inp in payload_dict["inputs"]:
            if inp.get("name") == "request":
                inp["data"] = [json.dumps(messages, ensure_ascii=False)]
            elif inp.get("name") == "options":
                inp["data"] = [json.dumps(generation_params, ensure_ascii=False)]

        return payload_dict

    def _get_response_text(self, resp_text: str, payload_config_template: dict):
        try:
            json_resp = json.loads(resp_text)
            final_resp_text = json_resp["outputs"][0]["data"][0]
            # get the response key
            resp_key = payload_config_template.get(constants.RESPONSE_KEY)
            # if resp_text is a dict, just fetch the data or else extract it from json
            final_resp_text = (
                final_resp_text.get(resp_key, "")
                if isinstance(final_resp_text, dict)
                else json.loads(final_resp_text).get(resp_key)
            )

        except Exception as e:
            logger.error(f"Failed to get response text: {e}")
            try:
                json_resp = json.loads(resp_text)
                outer_error = json.loads(json_resp.get("error", "{}"))
                inner_error = json.loads(outer_error.get("error", "{}"))
                error_msg = inner_error.get("error_message")

                if error_msg == "Invalid JSON returned by model.":
                    logger.error("Invalid JSON returned, JSON mode specified")
                    final_resp_text = inner_error.get("model_output") or inner_error.get(
                        "response_metadata", {}
                    ).get("models", [{}])[0].get("debug_info", {}).get("raw_model_output", "")
                else:
                    logger.error(f"Not a JSON error. Error message: {error_msg}")
                    raise RuntimeError("Not a JSON error")
            except Exception:
                logger.error(f"Unable to parse error response {resp_text}")
                final_resp_text = ""
        return final_resp_text

    def __init__(self, model_config: dict[str, Any]) -> None:
        super().__init__(model_config)
        utils.validate_required_keys(["url", "auth_token"], model_config, "model")
        self.model_config = model_config
        self.auth_token = str(model_config.get("auth_token")).replace("Bearer ", "")

    async def _generate_response(
        self, input: ChatPromptValue, model_params: ModelParams, **kwargs: Any
    ) -> ModelResponse:
        ret_code = 200
        model_url = model_params.url
        try:
            # Set Client
            self._set_client(model_url, model_params.auth_token)

            # Build Request
            payload_key = self.model_config.get("payload_key", "default")
            payload_config_template = self._get_payload_config_template(
                constants.INFERENCE_SERVER_TRITON, payload_key
            )
            payload_json_template = self._get_payload_json_template(payload_config_template)
            conversation = utils.convert_messages_from_langchain_to_chat_format(input.messages)
            payload = self._create_triton_request(
                payload_json_template, conversation, self.generation_params
            )
            payload = self._client.build_request_with_payload(payload=payload)

            # Send Request
            resp = await self._client.async_send_request(payload)

            logger.debug(f"[{self.name()}]\n[{model_url}] \n REQUEST DATA: {payload}")

            resp_text = resp.text
            if resp.status_code != 200:
                logger.error(
                    f"[{self.name()}] HTTP request failed with code: {resp.status_code} and error: {resp_text}"
                )
                resp_text = ""
                rcode = self._get_status_from_body(resp_text)
                ret_code = rcode if rcode else 999
            else:
                resp_text = self._get_response_text(resp_text, payload_config_template)

        except Exception as x:
            resp_text = f"Http request failed {x}"
            logger.error(resp_text)
            rcode = self._get_status_from_body(x)
            ret_code = rcode if rcode else 999
        return ModelResponse(llm_response=resp_text, response_code=ret_code)<|MERGE_RESOLUTION|>--- conflicted
+++ resolved
@@ -1115,22 +1115,14 @@
             )
 
     async def _generate_response(
-<<<<<<< HEAD
         self, input: ChatPromptValue, model_params: ModelParams, **kwargs: Any
     ) -> ModelResponse:
-        # Check if this is a TTS request based on output_type
-        if self.model_config.get("output_type") == "audio":
-            return await self._generate_speech(input, model_params, **kwargs)
-=======
-        self, input: ChatPromptValue, model_params: ModelParams
-    ) -> Tuple[str, int]:
         # Check the output type and route to appropriate method
         output_type = self.model_config.get("output_type")
         if output_type == "audio":
             return await self._generate_speech(input, model_params)
         elif output_type == "image":
             return await self._generate_image(input, model_params)
->>>>>>> d9c09036
         else:
             return await self._generate_text(input, model_params, **kwargs)
 
