--- conflicted
+++ resolved
@@ -37,12 +37,12 @@
         self.output_keys = self.node_config.get(constants.GRAPH_OUTPUT_KEY, "messages")
         self.output_role = self.node_config.get("output_role", "assistant")
         assert (
-            self.node_config.get("output_vars") is None
+                self.node_config.get("output_vars") is None
         ), f"output_vars is not supported, use {constants.GRAPH_OUTPUT_KEY}."
 
         if self.output_keys and isinstance(self.output_keys, list):
             assert (
-                "post_process" in self.node_config
+                    "post_process" in self.node_config
             ), "Post processor is needed for multiple output keys."
 
         self.role_cls_map = {
@@ -91,7 +91,7 @@
         return state
 
     def _default_llm_post_process(
-        self, response: AIMessage, state: dict[str, Any]
+            self, response: AIMessage, state: dict[str, Any]
     ) -> dict[str, Any]:
         # only if post processor is not defined
         output_dict: dict[str, Any] = {}
@@ -224,7 +224,7 @@
         return prompt
 
     def _generate_prompt_tmpl_from_msg(
-        self, state: dict[str, Any], chat_frmt_messages
+            self, state: dict[str, Any], chat_frmt_messages
     ) -> ChatPromptTemplate:
         """
         Build a ChatPromptTemplate from message config and expand list-based image_url variables.
@@ -265,7 +265,7 @@
         Returns:
             None
         """
-<<<<<<< HEAD
+
         start_time = time.time()
         success = True
         captured_tokens = {"prompt": 0, "completion": 0, "total": 0}
@@ -285,76 +285,39 @@
             prompt = self._inject_history(state, prompt)
 
             # convert the request into chat format to store for multi turn
-            request_msgs = graph_factory.convert_to_chat_format(prompt.to_messages())
+            prompt_messages = prompt.to_messages()
+            request_msgs = [_convert_message_to_dict(msg) for msg in prompt_messages]
             # now call the llm server
-            response = await self.model.ainvoke(prompt)
+            # Attach tools and tool_choice if tool_calls_enabled
+            kwargs = (
+                {"tools": self.tools, "tool_choice": self.node_config.get("tool_choice", "auto")}
+                if self.tool_calls_enabled
+                else {}
+            )
+            response: ModelResponse = await self.model.ainvoke(prompt, **kwargs)
 
             # Capture tokens after model call
             captured_tokens = self._capture_token_usage(self.model)
 
+            # Extract AIMessage from ModelResponse
+            ai_message = AIMessage(response.llm_response) if response.llm_response else AIMessage("")
             # wrap the message to pass to the class - new implementation
-            responseMsg = SygraMessage(response)
-
+            responseMsg = SygraMessage(ai_message)
+            # Inject tool_calls to Sygra State
+            if self.tool_calls_enabled:
+                ai_message = (
+                    AIMessage(response.llm_response) if response.llm_response else AIMessage("")
+                )
+                state["tool_calls"] = response.tool_calls if response.tool_calls else []
             # Check if model call failed by looking for error prefix in response
-            response_content = (
-                str(response.content) if hasattr(response, "content") else str(response)
-=======
-        graph_factory = utils.get_graph_factory(constants.BACKEND)
-        # preprocessor - if it is a class, call apply method
-        state = (
-            self.pre_process().apply(state)
-            if isclass(self.pre_process)
-            else self.pre_process(state)
-        )
-        chat_history_enabled = self.node_config.get("chat_history", False)
-        prompt_tmpl = self._generate_prompt(state)
-        # get the prompt from template
-        prompt = prompt_tmpl.invoke(state)
-        prompt = self._inject_history(state, prompt)
-
-        # convert the request into chat format to store for multi turn
-        prompt_messages = prompt.to_messages()
-        request_msgs = [_convert_message_to_dict(msg) for msg in prompt_messages]
-        # now call the llm server
-        # Attach tools and tool_choice if tool_calls_enabled
-        kwargs = (
-            {"tools": self.tools, "tool_choice": self.node_config.get("tool_choice", "auto")}
-            if self.tool_calls_enabled
-            else {}
-        )
-        response: ModelResponse = await self.model.ainvoke(prompt, **kwargs)
-        # Extract AIMessage from ModelResponse
-        ai_message = AIMessage(response.llm_response) if response.llm_response else AIMessage("")
-        # wrap the message to pass to the class - new implementation
-        responseMsg = SygraMessage(ai_message)
-        # Inject tool_calls to Sygra State
-        if self.tool_calls_enabled:
-            ai_message = (
-                AIMessage(response.llm_response) if response.llm_response else AIMessage("")
-            )
-            state["tool_calls"] = response.tool_calls if response.tool_calls else []
-        # Call post-processor with best effort: try (resp, state) then fallback to (resp)
-        try:
-            updated_state = (
-                self.post_process().apply(responseMsg, state)
-                if isclass(self.post_process)
-                else self.post_process(ai_message, state)
-            )
-        except TypeError:
-            updated_state = (
-                self.post_process().apply(responseMsg)
-                if isclass(self.post_process)
-                else self.post_process(ai_message)  # type: ignore
->>>>>>> ac21df94
-            )
-            if constants.ERROR_PREFIX in response_content:
+            if constants.ERROR_PREFIX in response.llm_response:
                 success = False
                 logger.warning(
                     f"[{self.name}] Model request failed (error in response). "
                     f"Recording as node failure but continuing execution."
                 )
 
-            # Call post-processor with best effort: try (resp, state) then fallback to (resp)
+            # Call post-processor with the best effort: try (resp, state) then fallback to (resp)
             try:
                 updated_state = (
                     self.post_process().apply(responseMsg, state)
@@ -388,22 +351,24 @@
         finally:
             self._record_execution_metadata(start_time, success, self.model, captured_tokens)
 
-    def to_backend(self) -> Any:
-        """
-        Convert the Node object to backend platform specific Runnable object.
-
-        Returns:
-             Any: platform specific runnable object like Runnable in LangGraph.
-        """
-        return utils.backend_factory.create_llm_runnable(self._exec_wrapper)
-
-    def validate_node(self):
-        """
-        Override the method to add required validation for this Node type
-        It throws Exception
-        Returns:
-            None
-        """
-
-        # validate the required keys
-        self.validate_config_keys(self.REQUIRED_KEYS, self.node_type, self.node_config)+
+def to_backend(self) -> Any:
+    """
+    Convert the Node object to backend platform specific Runnable object.
+
+    Returns:
+         Any: platform specific runnable object like Runnable in LangGraph.
+    """
+    return utils.backend_factory.create_llm_runnable(self._exec_wrapper)
+
+
+def validate_node(self):
+    """
+    Override the method to add required validation for this Node type
+    It throws Exception
+    Returns:
+        None
+    """
+
+    # validate the required keys
+    self.validate_config_keys(self.REQUIRED_KEYS, self.node_type, self.node_config)