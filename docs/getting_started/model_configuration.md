
![ModelConfig](https://raw.githubusercontent.com/ServiceNow/SyGra/refs/heads/main/docs/resources/images/sygra_model_config.png)

SyGra requires model configuration as the first step. It supports various clients like HTTP, MistralAzure, AsyncOpenAI, AsyncAzureOpenAI, Ollama to connect to inference servers (Text Generation Inference (TGI), vLLM server, Azure Cloud Service, Ollama, Triton etc.).

The `config` folder contains the main configuration file: `models.yaml`. You can add your model alias as a key and define its properties as shown below.

> **Note:**  
> For Triton, the pre-processing and post-processing configuration (`payload_json` & `response_key`) can be defined in the [`payload_cfg.json`](https://github.com/ServiceNow/SyGra/blob/main/sygra/config/payload_cfg.json) file. `payload_key` in the `payload_cfg.json` file should be added to the `models.yaml` file for the corresponding Triton model. If the payload key is not defined in `models.yaml`, the default payload format will be used.

### Environment Variables for Credentials and Chat Templates

All sensitive connection information such as model URL and tokens **must be set via environment variables** and not stored in the config file.

For each model defined in your `models.yaml`, set environment variables as follows:
- `SYGRA_<MODEL_NAME>_URL` (for the model endpoint)
- `SYGRA_<MODEL_NAME>_TOKEN` (for API keys or tokens)
- If `modify_tokenizer: true` is set for a model, provide a chat template string via:
  - `SYGRA_<MODEL_NAME>_CHAT_TEMPLATE`

**Naming Convention:**  
`<MODEL_NAME>` is the model’s key from your `models.yaml`, with all spaces replaced by underscores, and all letters uppercased (e.g., `mixtral 8x7b` → `MIXTRAL_8X7B`).

**Example:**  
For `mixtral_8x7b` and `gpt4`, set:
- `SYGRA_MIXTRAL_8X7B_URL`, `SYGRA_MIXTRAL_8X7B_TOKEN`
- `SYGRA_GPT4_URL`, `SYGRA_GPT4_TOKEN`
- If `mixtral_8x7b` has `modify_tokenizer: true`, set:  
  - `SYGRA_MIXTRAL_8X7B_CHAT_TEMPLATE` to your custom Jinja2 chat template string

You should use a `.env` file at the project root or set these in your shell environment.

**Note:**
If you want to define a list of URLs for any model, you can use pipe (`|`) as a separator. For example, if you have a model called `mixtral_8x7b` with URLs `https://myserver/models/mixtral-8x7b` and `https://myserver/models/mixtral-8x7b-2`, you can set the following environment variables as shown in examples below. 

### Example `.env`:

```bash
SYGRA_MIXTRAL_8X7B_URL=https://myserver/models/mixtral-8x7b|https://myserver/models/mixtral-8x7b-2
SYGRA_MIXTRAL_8X7B_TOKEN=sk-abc123
SYGRA_MIXTRAL_8X7B_CHAT_TEMPLATE={% for m in messages %} ... {% endfor %}
```


### Configuration Properties

<<<<<<< HEAD
| Key                          | Description                                                                                                                |
|------------------------------|----------------------------------------------------------------------------------------------------------------------------|
| `model_type`                 | Type of backend server (`tgi`, `vllm`, `openai`, `azure_openai`, `azure`, `mistralai`, `ollama`, `triton`)                 |
| `model_name`                 | Model name for your deployments (for Azure/Azure OpenAI)                                                                   |
| `api_version`                | API version for Azure or Azure OpenAI                                                                                      |
| `hf_chat_template_model_id`  | Hugging Face model ID                                                                                                      |
| `completions_api`            | *(Optional)* Boolean: use completions API instead of chat completions API (default: false)                                 |
| `modify_tokenizer`           | *(Optional)* Boolean: apply custom chat template and modify the base model tokenizer (default: false)                      |
| `special_tokens`             | *(Optional)* List of special stop tokens used in generation                                                                |
| `post_process`               | *(Optional)* Post processor after model inference (e.g. `models.model_postprocessor.RemoveThinkData`)                      |
| `parameters`                 | *(Optional)* Generation parameters (see below)                                                                             |
| `chat_template_params`       | *(Optional)* Chat template parameters (e.g. `reasoning_effort` for `gpt-oss-120b`) <br/> when `completions_api` is enabled |
| `ssl_verify`                 | *(Optional)* Verify SSL certificate (default: true)                                                                        |
| `ssl_cert`                   | *(Optional)* Path to SSL certificate file                                                                                  |

![Note](https://img.shields.io/badge/Note-important-yellow)  
> - Do **not** include `url`, `auth_token`, or `api_key` in your YAML config. These are sourced from environment variables as described above.<br>
=======
| Key                          | Description                                                                                                |
|------------------------------|------------------------------------------------------------------------------------------------------------|
| `model_type`                 | Type of backend server (`tgi`, `vllm`, `openai`, `azure_openai`, `azure`, `mistralai`, `ollama`, `triton`) |
| `model_name`                 | Model name for your deployments (for Azure/Azure OpenAI)                                                   |
| `api_version`                | API version for Azure or Azure OpenAI                                                                      |
| `hf_chat_template_model_id`  | Hugging Face model ID                                                                                      |
| `completions_api`            | *(Optional)* Boolean: use completions API instead of chat completions API (default: false)                 |
| `modify_tokenizer`           | *(Optional)* Boolean: apply custom chat template and modify the base model tokenizer (default: false)      |
| `special_tokens`             | *(Optional)* List of special stop tokens used in generation                                                |
| `post_process`               | *(Optional)* Post processor after model inference (e.g. `models.model_postprocessor.RemoveThinkData`)      |
| `parameters`                 | *(Optional)* Generation parameters (see below)                                                             |
| `ssl_verify`                 | *(Optional)* Verify SSL certificate (default: true)                                                        |
| `ssl_cert`                   | *(Optional)* Path to SSL certificate file                                                                  |
> **Note:**  
> - Do **not** include `url`, `auth_token` in your YAML config. These are sourced from environment variables as described above.<br>
>>>>>>> 0f08c6c3
> - If you want to set **ssl_verify** to **false** globally, you can set `ssl_verify:false` under `model_config` section in config/configuration.yaml

#### Customizable Model Parameters

- `temperature`: Sampling randomness (0.0–2.0; lower is more deterministic)
- `top_p`: Nucleus sampling (0.0–1.0)
- `max_tokens` / `max_new_tokens`: Maximum number of tokens to generate
- `stop`: List of stop strings to end generation
- `repetition_penalty`: Penalizes repeated tokens (1.0 = no penalty)
- `presence_penalty`: (OpenAI only) Encourages novel tokens
- `frequency_penalty`: (OpenAI only) Penalizes frequently occurring tokens

The model alias set as a key in the configuration is referenced in your graph YAML files (for node types such as `llm` or `multi_llm`). You can override these model `parameters`, `chat_template_params` in the graph YAML for specific scenarios.

---

### Understanding `openai` vs `azure_openai` vs `azure` Model Types

SyGra supports multiple ways of connecting to OpenAI and OpenAI-compatible models. The following clarifies the difference between **`openai`**, **`azure_openai`**, and **`azure`** model types:

| Model Type     | Description | Typical Use Case | Required Config Keys                                                  |
|----------------|-------------|------------------|-----------------------------------------------------------------------|
| **`openai`** | Connects directly to the **public OpenAI API** (`https://api.openai.com/v1`). | Use this for hosted OpenAI models like `gpt-4o`, `gpt-3.5-turbo`, etc. | `model_type: openai`                                                  |
| **`azure_openai`** | Connects to **OpenAI models hosted on Azure** (Azure Cognitive Services → OpenAI deployment). Requires `model_name` and `api_version`. | Use when your organization deploys *OpenAI models* via Azure. | `model_type: azure_openai`, `model_name`, `api_version`               |
| **`azure`** | Generic **HTTP client wrapper** for *non-OpenAI* Azure models (e.g., **Anthropic Claude**, **Mistral**, **Custom inference endpoints**) using Azure API Gateway / Managed Endpoints. | Use when Azure acts simply as a proxy HTTP endpoint to another model. | `model_type: azure`, plus any extra headers in `.env` and models.yaml |

---

#### Environment Variables

| Client | Required Environment Variables |
|--------|-------------------------------|
| `openai` | `SYGRA_<MODEL>_URL=https://api.openai.com/v1`<br>`SYGRA_<MODEL>_TOKEN=sk-...` |
| `azure_openai` | `SYGRA_<MODEL>_URL=https://<resource>.openai.azure.com`<br>`SYGRA_<MODEL>_TOKEN=<azure-key>` |
| `azure` | `SYGRA_<MODEL>_URL=https://<your-azure-endpoint>`<br>`SYGRA_<MODEL>_TOKEN=<auth-if-required>` |

---

### Example Configuration (`models.yaml`)

```yaml
gpt4_openai:
  model_type: openai
  parameters:
    temperature: 0.7
    max_tokens: 512

gpt4_azure:
  model_type: azure_openai
  model_name: gpt-4-32k
  api_version: 2024-05-01-preview
  parameters:
    temperature: 0.7
    max_tokens: 512

llama_3_1_405b_instruct:
  model_type: azure
  load_balancing: round_robin
  parameters:
    max_tokens: 4096
    temperature: 0.8
  hf_chat_template_model_id: meta-llama/Meta-Llama-3.1-405B-Instruct

qwen_2.5_32b_vl:
  model_type: vllm
  completions_api: true
  hf_chat_template_model_id: Qwen/Qwen2.5-VL-32B-Instruct
  parameters:
    temperature: 0.15
    max_tokens: 10000
    stop: ["<|endoftext|>", "<|im_end|>", "<|eod_id|>"]

qwen3_1.7b:
  hf_chat_template_model_id: Qwen/Qwen3-1.7B
  post_process: sygra.core.models.model_postprocessor.RemoveThinkData
  model_type: ollama
  parameters:
    max_tokens: 2048
    temperature: 0.8

qwen3-32b-triton:
  hf_chat_template_model_id: Qwen/Qwen3-32B
  post_process: sygra.core.models.model_postprocessor.RemoveThinkData
  model_type: triton
  payload_key: default 
  # Uses default payload format defined in config/payload_cfg.json.
  # Add/Update the payload_cfg.json if you need to use a different payload format with new key.
  parameters:
    temperature: 0.7

```

> **Important:**
If you set modify_tokenizer: true for a model, you must provide the corresponding chat template in your environment as SYGRA_<MODEL_NAME>_CHAT_TEMPLATE.
Otherwise, exception will be raised during the model initialization.
---<|MERGE_RESOLUTION|>--- conflicted
+++ resolved
@@ -44,7 +44,7 @@
 
 ### Configuration Properties
 
-<<<<<<< HEAD
+
 | Key                          | Description                                                                                                                |
 |------------------------------|----------------------------------------------------------------------------------------------------------------------------|
 | `model_type`                 | Type of backend server (`tgi`, `vllm`, `openai`, `azure_openai`, `azure`, `mistralai`, `ollama`, `triton`)                 |
@@ -62,23 +62,6 @@
 
 ![Note](https://img.shields.io/badge/Note-important-yellow)  
 > - Do **not** include `url`, `auth_token`, or `api_key` in your YAML config. These are sourced from environment variables as described above.<br>
-=======
-| Key                          | Description                                                                                                |
-|------------------------------|------------------------------------------------------------------------------------------------------------|
-| `model_type`                 | Type of backend server (`tgi`, `vllm`, `openai`, `azure_openai`, `azure`, `mistralai`, `ollama`, `triton`) |
-| `model_name`                 | Model name for your deployments (for Azure/Azure OpenAI)                                                   |
-| `api_version`                | API version for Azure or Azure OpenAI                                                                      |
-| `hf_chat_template_model_id`  | Hugging Face model ID                                                                                      |
-| `completions_api`            | *(Optional)* Boolean: use completions API instead of chat completions API (default: false)                 |
-| `modify_tokenizer`           | *(Optional)* Boolean: apply custom chat template and modify the base model tokenizer (default: false)      |
-| `special_tokens`             | *(Optional)* List of special stop tokens used in generation                                                |
-| `post_process`               | *(Optional)* Post processor after model inference (e.g. `models.model_postprocessor.RemoveThinkData`)      |
-| `parameters`                 | *(Optional)* Generation parameters (see below)                                                             |
-| `ssl_verify`                 | *(Optional)* Verify SSL certificate (default: true)                                                        |
-| `ssl_cert`                   | *(Optional)* Path to SSL certificate file                                                                  |
-> **Note:**  
-> - Do **not** include `url`, `auth_token` in your YAML config. These are sourced from environment variables as described above.<br>
->>>>>>> 0f08c6c3
 > - If you want to set **ssl_verify** to **false** globally, you can set `ssl_verify:false` under `model_config` section in config/configuration.yaml
 
 #### Customizable Model Parameters
