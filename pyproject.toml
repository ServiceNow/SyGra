--- conflicted
+++ resolved
@@ -58,13 +58,10 @@
   "types-pyyaml>=6.0,<7.0",
   "fasttext-wheel (>=0.9.2,<0.10.0)",
   "litellm (>=1.79.3,<2.0.0)",
-<<<<<<< HEAD
-  "boto3",
-=======
+  "pysnc (>=1.2.0,<2.0.0)",
   "boto3 (>=1.40.71,<2.0.0)",
   "google-auth (>=2.43.0,<3.0.0)",
   "google-cloud-aiplatform (>=1.128.0,<2.0.0)",
->>>>>>> d18cb3f7
 ]
 
 [project.optional-dependencies]
@@ -147,14 +144,10 @@
 soundfile = "^0.13"
 types-pyyaml = "^6.0"
 litellm = "^1.79.3"
-<<<<<<< HEAD
-boto3 = "^1.35.0"
 pysnc = "^1.2.0"
-=======
 boto3 = "^1.40.71"
 google-auth = "^2.43.0"
 google-cloud-aiplatform = "^1.128.0"
->>>>>>> d18cb3f7
 
 [tool.poetry.group.ui.dependencies]
 streamlit = { version = "^1.49", markers = "python_version != '3.9.7'" }
